--- conflicted
+++ resolved
@@ -97,8 +97,6 @@
       l2   = [0.05365734539276933, 0.04683903386565478, 0.04684207891980008, 0.19632055541821553],
       linf = [0.18542234326379825, 0.24074440953554058, 0.23261143887822433, 0.687464986948263])
   end
-
-<<<<<<< HEAD
   @testset "taal-confirmed elixir_euler_blast_wave_shockcapturing_amr.jl" begin
   test_trixi_include(joinpath(EXAMPLES_DIR, "elixir_euler_blast_wave_shockcapturing_amr.jl"),
     l2   = [0.6776486969229696, 0.2813026529898539, 0.2813025645101231, 0.7174702524881597],
@@ -127,109 +125,13 @@
       maxiters=1, initial_condition=initial_condition_medium_sedov_blast_wave)
   end
 
-  @testset "taal-check-me elixir_euler_blob_shockcapturing_amr.jl" begin
-    test_trixi_include(joinpath(EXAMPLES_DIR, "elixir_euler_blob_shockcapturing_amr.jl"),
-    l2   = [0.2079529146644449, 1.2165976525172113, 0.10497525531751525, 5.343396906455776],
-    linf = [14.746412579562035, 73.35401826630807, 7.945659812348401, 299.28120847051116],
-    tspan = (0.0, 0.12))
-  end
-
-  @testset "taal-check-me elixir_euler_khi_shockcapturing_amr.jl with tend = 0.2" begin
-  if Threads.nthreads() == 1
-    # This example uses random numbers to generate the initial condition.
-    # Hence, we can only check "errors" if everything is made reproducible.
-    # However, that's not enough to ensure reproducibility since the stream
-    # of random numbers is not guaranteed to be the same across different
-    # minor versions of Julia.
-    # See https://github.com/trixi-framework/Trixi.jl/issues/232#issuecomment-709738400
-    test_trixi_include(joinpath(EXAMPLES_DIR, "elixir_euler_khi_shockcapturing_amr.jl"),
-      l2   = [0.0019809356303815313, 0.006538462481807526, 0.004737804472678921, 0.0050181776990539505],
-      linf = [0.016342197215556853, 0.03993613023503173, 0.015293069044755532, 0.024177402362647094],
-      tspan = (0.0, 0.2))
-  else
-    test_trixi_include(joinpath(EXAMPLES_DIR, "elixir_euler_khi_shockcapturing_amr.jl"),
-      tspan = (0.0, 0.2))
-  end
-  end
-
-  @testset "taal-check-me elixir_euler_vortex.jl" begin
-  test_trixi_include(joinpath(EXAMPLES_DIR, "elixir_euler_vortex.jl"),
-    l2   = [3.6342636871275523e-6, 0.0032111366825032443, 0.0032111479254594345, 0.004545714785045611],
-    linf = [7.903587114788113e-5, 0.030561314311228993, 0.030502600162385596, 0.042876297246817074])
-  end
-
-  @testset "taal-check-me elixir_euler_vortex_mortar.jl" begin
-  test_trixi_include(joinpath(EXAMPLES_DIR, "elixir_euler_vortex_mortar.jl"),
-    l2   = [2.120307461394424e-6, 2.7929229084570266e-5, 3.759342242369596e-5, 8.813646673773311e-5],
-    linf = [5.9320459189771135e-5, 0.0007491265403041236, 0.0008165690047976515, 0.0022122638048145404])
-  end
-
-  @testset "taal-check-me elixir_euler_vortex_mortar_split.jl" begin
-  test_trixi_include(joinpath(EXAMPLES_DIR, "elixir_euler_vortex_mortar_split.jl"),
-    l2   = [2.1203693476896995e-6, 2.8053512416422296e-5, 3.76179445622429e-5, 8.840787521479401e-5],
-    linf = [5.9005667252809424e-5, 0.0007554116730550398, 0.00081660478740464, 0.002209016304192346])
-  end
-
-  @testset "taal-check-me elixir_euler_vortex_mortar_split.jl with flux_central" begin
-  test_trixi_include(joinpath(EXAMPLES_DIR, "elixir_euler_vortex_mortar_split.jl"),
-    l2   = [2.120307461409829e-6, 2.7929229084583212e-5, 3.759342242369501e-5, 8.813646673812448e-5],
-    linf = [5.932045918888296e-5, 0.0007491265403021252, 0.0008165690047987617, 0.002212263804818093],
-    volume_flux = flux_central)
-  end
-
-  @testset "taal-check-me elixir_euler_vortex_mortar_split.jl with flux_shima_etal" begin
-  test_trixi_include(joinpath(EXAMPLES_DIR, "elixir_euler_vortex_mortar_split.jl"),
-    l2   = [2.120103291509122e-6, 2.805652562691104e-5, 3.759500428816484e-5, 8.841374592860891e-5],
-    linf = [5.934103184424e-5, 0.0007552316820342853, 0.0008152449048961508, 0.002206987374638203],
-    volume_flux = flux_shima_etal)
-  end
-
-  @testset "taal-check-me elixir_euler_vortex_mortar_split.jl with flux_ranocha" begin
-  test_trixi_include(joinpath(EXAMPLES_DIR, "elixir_euler_vortex_mortar_split.jl"),
-    l2   = [2.1201032806889955e-6, 2.8056528074361895e-5, 3.759500957406334e-5, 8.841379428954133e-5],
-    linf = [5.934027760512439e-5, 0.0007552314317718078, 0.0008152450117491217, 0.0022069976113101575],
-    volume_flux = flux_ranocha)
-  end
-
-  @testset "taal-check-me elixir_euler_vortex_shockcapturing.jl" begin
-  test_trixi_include(joinpath(EXAMPLES_DIR, "elixir_euler_vortex_shockcapturing.jl"),
-    l2   = [3.80342739421474e-6, 5.561118953968859e-5, 5.564042529709319e-5, 0.0001570628548096201],
-    linf = [8.491382365727329e-5, 0.0009602965158113097, 0.0009669978616948516, 0.0030750353269972663])
-  end
-
-  @testset "taal-check-me elixir_euler_vortex_mortar_shockcapturing.jl" begin
-  test_trixi_include(joinpath(EXAMPLES_DIR, "elixir_euler_vortex_mortar_shockcapturing.jl"),
-    l2   = [2.1203693476896995e-6, 2.8053512416422296e-5, 3.76179445622429e-5, 8.840787521479401e-5],
-    linf = [5.9005667252809424e-5, 0.0007554116730550398, 0.00081660478740464, 0.002209016304192346])
-  end
-
-  @testset "taal-check-me elixir_euler_vortex_amr.jl" begin
-  test_trixi_include(joinpath(EXAMPLES_DIR, "elixir_euler_vortex_amr.jl"),
-    l2   = [2.077084130934081e-6, 0.0032815991956917493, 0.0032807020145523757, 0.004646298951577697],
-    linf = [4.435791998502747e-5, 0.03176757178286449, 0.031797053799604846, 0.045615287239808566])
-  end
-=======
-  # @testset "taal-check-me elixir_euler_blast_wave_shockcapturing_amr.jl" begin
-  # test_trixi_include(joinpath(EXAMPLES_DIR, "elixir_euler_blast_wave_shockcapturing_amr.jl"),
-  #   l2   = [0.6778339184192986, 0.28136085729167076, 0.2813607687129121, 0.7202946425475186],
-  #   linf = [2.8891939545999277, 1.8038083274644838, 1.8036523839220984, 3.0363712085327177],
-  #   tspan = (0.0, 1.0))
-  # end
-
-  # @testset "taal-check-me elixir_euler_sedov_blast_wave_shockcapturing_amr.jl with tend = 1.0" begin
-  # test_trixi_include(joinpath(EXAMPLES_DIR, "elixir_euler_sedov_blast_wave_shockcapturing_amr.jl"),
-  #   l2   = [0.48179128651635356, 0.16552908046011455, 0.16553045844776362, 0.6182628255460497],
-  #   linf = [2.4847876521233907, 1.2814307117459813, 1.2814769220593392, 6.474196250771773],
-  #   tspan = (0.0, 1.0))
-  # end
-
   # @testset "taal-check-me elixir_euler_blob_shockcapturing_amr.jl" begin
   #   test_trixi_include(joinpath(EXAMPLES_DIR, "elixir_euler_blob_shockcapturing_amr.jl"),
   #   l2   = [0.2079529146644449, 1.2165976525172113, 0.10497525531751525, 5.343396906455776],
   #   linf = [14.746412579562035, 73.35401826630807, 7.945659812348401, 299.28120847051116],
   #   tspan = (0.0, 0.12))
   # end
-
+  #
   # @testset "taal-check-me elixir_euler_khi_shockcapturing_amr.jl with tend = 0.2" begin
   # if Threads.nthreads() == 1
   #   # This example uses random numbers to generate the initial condition.
@@ -247,65 +149,63 @@
   #     tspan = (0.0, 0.2))
   # end
   # end
-
+  #
   # @testset "taal-check-me elixir_euler_vortex.jl" begin
   # test_trixi_include(joinpath(EXAMPLES_DIR, "elixir_euler_vortex.jl"),
   #   l2   = [3.6342636871275523e-6, 0.0032111366825032443, 0.0032111479254594345, 0.004545714785045611],
   #   linf = [7.903587114788113e-5, 0.030561314311228993, 0.030502600162385596, 0.042876297246817074])
   # end
-
+  #
   # @testset "taal-check-me elixir_euler_vortex_mortar.jl" begin
   # test_trixi_include(joinpath(EXAMPLES_DIR, "elixir_euler_vortex_mortar.jl"),
   #   l2   = [2.120307461394424e-6, 2.7929229084570266e-5, 3.759342242369596e-5, 8.813646673773311e-5],
   #   linf = [5.9320459189771135e-5, 0.0007491265403041236, 0.0008165690047976515, 0.0022122638048145404])
   # end
-
+  #
   # @testset "taal-check-me elixir_euler_vortex_mortar_split.jl" begin
   # test_trixi_include(joinpath(EXAMPLES_DIR, "elixir_euler_vortex_mortar_split.jl"),
   #   l2   = [2.1203693476896995e-6, 2.8053512416422296e-5, 3.76179445622429e-5, 8.840787521479401e-5],
   #   linf = [5.9005667252809424e-5, 0.0007554116730550398, 0.00081660478740464, 0.002209016304192346])
   # end
-
+  #
   # @testset "taal-check-me elixir_euler_vortex_mortar_split.jl with flux_central" begin
   # test_trixi_include(joinpath(EXAMPLES_DIR, "elixir_euler_vortex_mortar_split.jl"),
   #   l2   = [2.120307461409829e-6, 2.7929229084583212e-5, 3.759342242369501e-5, 8.813646673812448e-5],
   #   linf = [5.932045918888296e-5, 0.0007491265403021252, 0.0008165690047987617, 0.002212263804818093],
   #   volume_flux = flux_central)
   # end
-
+  #
   # @testset "taal-check-me elixir_euler_vortex_mortar_split.jl with flux_shima_etal" begin
   # test_trixi_include(joinpath(EXAMPLES_DIR, "elixir_euler_vortex_mortar_split.jl"),
   #   l2   = [2.120103291509122e-6, 2.805652562691104e-5, 3.759500428816484e-5, 8.841374592860891e-5],
   #   linf = [5.934103184424e-5, 0.0007552316820342853, 0.0008152449048961508, 0.002206987374638203],
   #   volume_flux = flux_shima_etal)
   # end
-
+  #
   # @testset "taal-check-me elixir_euler_vortex_mortar_split.jl with flux_ranocha" begin
   # test_trixi_include(joinpath(EXAMPLES_DIR, "elixir_euler_vortex_mortar_split.jl"),
   #   l2   = [2.1201032806889955e-6, 2.8056528074361895e-5, 3.759500957406334e-5, 8.841379428954133e-5],
   #   linf = [5.934027760512439e-5, 0.0007552314317718078, 0.0008152450117491217, 0.0022069976113101575],
   #   volume_flux = flux_ranocha)
   # end
-
+  #
   # @testset "taal-check-me elixir_euler_vortex_shockcapturing.jl" begin
   # test_trixi_include(joinpath(EXAMPLES_DIR, "elixir_euler_vortex_shockcapturing.jl"),
   #   l2   = [3.80342739421474e-6, 5.561118953968859e-5, 5.564042529709319e-5, 0.0001570628548096201],
   #   linf = [8.491382365727329e-5, 0.0009602965158113097, 0.0009669978616948516, 0.0030750353269972663])
   # end
-
+  #
   # @testset "taal-check-me elixir_euler_vortex_mortar_shockcapturing.jl" begin
   # test_trixi_include(joinpath(EXAMPLES_DIR, "elixir_euler_vortex_mortar_shockcapturing.jl"),
   #   l2   = [2.1203693476896995e-6, 2.8053512416422296e-5, 3.76179445622429e-5, 8.840787521479401e-5],
   #   linf = [5.9005667252809424e-5, 0.0007554116730550398, 0.00081660478740464, 0.002209016304192346])
   # end
-
+  #
   # @testset "taal-check-me elixir_euler_vortex_amr.jl" begin
   # test_trixi_include(joinpath(EXAMPLES_DIR, "elixir_euler_vortex_amr.jl"),
   #   l2   = [2.077084130934081e-6, 0.0032815991956917493, 0.0032807020145523757, 0.004646298951577697],
   #   linf = [4.435791998502747e-5, 0.03176757178286449, 0.031797053799604846, 0.045615287239808566])
   # end
->>>>>>> 985b2bf0
-
 
   @testset "taal-confirmed elixir_mhd_alfven_wave.jl" begin
     test_trixi_include(joinpath(EXAMPLES_DIR, "elixir_mhd_alfven_wave.jl"),
