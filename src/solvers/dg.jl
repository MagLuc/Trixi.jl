module DgSolver

# Note: there are more includes at the bottom that depend on DG internals
include("interpolation.jl")
include("dg_containers.jl")
include("l2projection.jl")

using ...Trixi
using ..Solvers # Use everything to allow method extension via "function <parent_module>.<method>"
using ...Equations: AbstractEquation, initial_conditions, calcflux!, calcflux_twopoint!,
                    riemann!, sources, calc_max_dt, cons2entropy, cons2indicator!, cons2prim,
                    noncons_surface_flux!
import ...Equations: nvariables # Import to allow method extension
using ...Auxiliary: timer, parameter
using ...Mesh: TreeMesh
using ...Mesh.Trees: leaf_cells, length_at_cell, n_directions, has_neighbor,
                     opposite_direction, has_coarse_neighbor, has_child, has_children,
                     minimum_level, maximum_level
using .Interpolation: interpolate_nodes, calc_dhat, calc_dsplit,
                      polynomial_interpolation_matrix, calc_lhat, gauss_lobatto_nodes_weights,
                      vandermonde_legendre, nodal2modal, polynomial_derivative_matrix
import .L2Projection # Import to satisfy Gregor

using StaticArrays: SVector, SMatrix, MMatrix, MArray
using TimerOutputs: @timeit, @notimeit
using Printf: @sprintf, @printf
using Random: seed!

export Dg
export set_initial_conditions
export nvariables
export equations
export polydeg
export rhs!
export calc_dt
export calc_error_norms
export calc_entropy_timederivative
export analyze_solution
export refine!
export coarsen!
export calc_amr_indicator


# Main DG data structure that contains all relevant data for the DG solver
mutable struct Dg{Eqn <: AbstractEquation, V, N, Np1, NAna, NAnap1} <: AbstractSolver
  equations::Eqn
  elements::ElementContainer{V, N}
  n_elements::Int

  surfaces::SurfaceContainer{V, N}
  n_surfaces::Int

  mortar_type::Symbol
  l2mortars::L2MortarContainer{V, N}
  n_l2mortars::Int
  ecmortars::EcMortarContainer{V, N}
  n_ecmortars::Int

  nodes::SVector{Np1}
  weights::SVector{Np1}
  inverse_weights::SVector{Np1}
  inverse_vandermonde_legendre::SMatrix{Np1, Np1}
  lhat::SMatrix{Np1, 2}

  volume_integral_type::Symbol
  dhat::SMatrix{Np1, Np1}
  dsplit::SMatrix{Np1, Np1}
  dsplit_transposed::SMatrix{Np1, Np1}

  mortar_forward_upper::SMatrix{Np1, Np1}
  mortar_forward_lower::SMatrix{Np1, Np1}
  l2mortar_reverse_upper::SMatrix{Np1, Np1}
  l2mortar_reverse_lower::SMatrix{Np1, Np1}
  ecmortar_reverse_upper::SMatrix{Np1, Np1}
  ecmortar_reverse_lower::SMatrix{Np1, Np1}

  analysis_nodes::SVector{NAnap1}
  analysis_weights::SVector{NAnap1}
  analysis_weights_volume::SVector{NAnap1}
  analysis_vandermonde::SMatrix{NAnap1, Np1}
  analysis_total_volume::Float64

  shock_indicator_variable::Symbol
  shock_alpha_max::Float64
  shock_alpha_min::Float64
  amr_indicator::Symbol
  amr_alpha_max::Float64
  amr_alpha_min::Float64

  element_variables::Dict{Symbol, Union{Vector{Float64}, Vector{Int}}}
  level_info_elements::Vector{Vector{Int}}
  level_info_elements_acc::Vector{Vector{Int}}
  level_info_surfaces_acc::Vector{Vector{Int}}
  level_info_mortars_acc::Vector{Vector{Int}}

  current_element_ids::Any
  current_surface_ids::Any
  current_mortar_ids::Any

  element_evaluations::Int
  surface_evaluations::Int
  mortar_evaluations::Int
end


# Convenience constructor to create DG solver instance
function Dg(equation::AbstractEquation{V}, mesh::TreeMesh, N::Int) where V
  # Get cells for which an element needs to be created (i.e., all leaf cells)
  leaf_cell_ids = leaf_cells(mesh.tree)

  # Initialize element container
  elements = init_elements(leaf_cell_ids, mesh, Val(V), Val(N))
  n_elements = nelements(elements)

  # Initialize surface container
  surfaces = init_surfaces(leaf_cell_ids, mesh, Val(V), Val(N), elements)
  n_surfaces = nsurfaces(surfaces)

  # Initialize mortar containers
  mortar_type = Symbol(parameter("mortar_type", "l2", valid=["l2", "ec"]))
  l2mortars, ecmortars = init_mortars(leaf_cell_ids, mesh, Val(V), Val(N), elements, mortar_type)
  n_l2mortars = nmortars(l2mortars)
  n_ecmortars = nmortars(ecmortars)

  # Sanity check
  if n_l2mortars == 0 && n_ecmortars == 0
    @assert n_surfaces == 2*n_elements ("For 2D and periodic domains and conforming elements, "
                                        * "n_surf must be the same as 2*n_elem")
  end

  # Initialize interpolation data structures
  n_nodes = N + 1
  nodes, weights = gauss_lobatto_nodes_weights(n_nodes)
  inverse_weights = 1 ./ weights
  _, inverse_vandermonde_legendre = vandermonde_legendre(nodes)
  lhat = zeros(n_nodes, 2)
  lhat[:, 1] = calc_lhat(-1.0, nodes, weights)
  lhat[:, 2] = calc_lhat( 1.0, nodes, weights)

  # Initialize differentiation operator
  volume_integral_type = Symbol(parameter("volume_integral_type", "weak_form",
                                          valid=["weak_form", "split_form", "shock_capturing"]))
  dhat = calc_dhat(nodes, weights)
  dsplit = calc_dsplit(nodes, weights)
  dsplit_transposed = transpose(calc_dsplit(nodes, weights))

  # Initialize L2 mortar projection operators
  mortar_forward_upper = L2Projection.calc_forward_upper(n_nodes)
  mortar_forward_lower = L2Projection.calc_forward_lower(n_nodes)
  l2mortar_reverse_upper = L2Projection.calc_reverse_upper(n_nodes, Val(:gauss))
  l2mortar_reverse_lower = L2Projection.calc_reverse_lower(n_nodes, Val(:gauss))
  ecmortar_reverse_upper = L2Projection.calc_reverse_upper(n_nodes, Val(:gauss_lobatto))
  ecmortar_reverse_lower = L2Projection.calc_reverse_lower(n_nodes, Val(:gauss_lobatto))

  # Initialize data structures for error analysis (by default, we use twice the
  # number of analysis nodes as the normal solution)
  NAna = 2 * (n_nodes) - 1
  analysis_nodes, analysis_weights = gauss_lobatto_nodes_weights(NAna + 1)
  analysis_weights_volume = analysis_weights
  analysis_vandermonde = polynomial_interpolation_matrix(nodes, analysis_nodes)
  analysis_total_volume = mesh.tree.length_level_0^ndim

  # Initialize AMR
  amr_indicator = Symbol(parameter("amr_indicator", "n/a",
                                   valid=["n/a", "gauss", "isentropic_vortex", "blast_wave","khi","blob"]))

  # Initialize storage for element variables
  element_variables = Dict{Symbol, Union{Vector{Float64}, Vector{Int}}}()
  if amr_indicator === :khi || amr_indicator === :blob
    element_variables[:amr_indicator_values] = zeros(n_elements)
  end
  # maximum and minimum alpha for shock capturing
  shock_alpha_max = parameter("shock_alpha_max", 0.5)
  shock_alpha_min = parameter("shock_alpha_min", 0.001)

  # variable used to compute the shock capturing indicator
  shock_indicator_variable = Symbol(parameter("shock_indicator_variable", "density_pressure",
                                          valid=["density", "density_pressure", "pressure"]))

  # maximum and minimum alpha for amr control
  amr_alpha_max = parameter("amr_alpha_max", 0.5)
  amr_alpha_min = parameter("amr_alpha_min", 0.001)

  # Initialize element variables such that they are available in the first solution file
  if volume_integral_type === :shock_capturing
    element_variables[:blending_factor] = zeros(n_elements)
  end

  # Initialize storage for level-wise information
  level_info_elements = Vector{Vector{Int}}()
  level_info_elements_acc = Vector{Vector{Int}}()
  level_info_surfaces_acc = Vector{Vector{Int}}()
  level_info_mortars_acc = Vector{Vector{Int}}()

  # Set current ids
  current_element_ids = 1:n_elements
  current_surface_ids = 1:n_surfaces
  n_mortars = mortar_type === :l2 ? n_l2mortars : n_ecmortars
  current_mortar_ids = 1:n_mortars

  # Store total number of evaluations
  element_evaluations = 0
  surface_evaluations = 0
  mortar_evaluations = 0

  # Create actual DG solver instance
  dg = Dg{typeof(equation), V, N, n_nodes, NAna, NAna + 1}(
      equation,
      elements, n_elements,
      surfaces, n_surfaces,
      mortar_type,
      l2mortars, n_l2mortars,
      ecmortars, n_ecmortars,
      nodes, weights, inverse_weights, inverse_vandermonde_legendre, lhat,
      volume_integral_type, dhat, dsplit, dsplit_transposed,
      mortar_forward_upper, mortar_forward_lower,
      l2mortar_reverse_upper, l2mortar_reverse_lower,
      ecmortar_reverse_upper, ecmortar_reverse_lower,
      analysis_nodes, analysis_weights, analysis_weights_volume,
      analysis_vandermonde, analysis_total_volume,
      shock_indicator_variable, shock_alpha_max, shock_alpha_min,
      amr_indicator, amr_alpha_max, amr_alpha_min,
      element_variables,
      level_info_elements,
      level_info_elements_acc, level_info_surfaces_acc, level_info_mortars_acc,
      current_element_ids, current_surface_ids, current_mortar_ids,
      element_evaluations, surface_evaluations, mortar_evaluations)

  return dg
end


# Return polynomial degree for a DG solver
@inline polydeg(::Dg{Eqn, V, N}) where {Eqn, V, N} = N


# Return number of nodes in one direction
@inline nnodes(::Dg{Eqn, V, N}) where {Eqn, V, N} = N + 1


# Return system of equations instance for a DG solver
@inline Solvers.equations(dg::Dg) = dg.equations


# Return number of variables for the system of equations in use
@inline nvariables(dg::Dg) = nvariables(equations(dg))


# Return number of degrees of freedom
@inline Solvers.ndofs(dg::Dg) = dg.n_elements * (polydeg(dg) + 1)^ndim


# Count the number of surfaces that need to be created
function count_required_surfaces(mesh::TreeMesh, cell_ids)
  count = 0

  # Iterate over all cells
  for cell_id in cell_ids
    for direction in 1:n_directions(mesh.tree)
      # Only count surfaces in positive direction to avoid double counting
      if direction % 2 == 1
        continue
      end

      # If no neighbor exists, current cell is small and thus we need a mortar
      if !has_neighbor(mesh.tree, cell_id, direction)
        continue
      end

      # Skip if neighbor has children
      neighbor_id = mesh.tree.neighbor_ids[direction, cell_id]
      if has_children(mesh.tree, neighbor_id)
        continue
      end

      count += 1
    end
  end

  return count
end


# Count the number of mortars that need to be created
function count_required_mortars(mesh::TreeMesh, cell_ids)
  count = 0

  # Iterate over all cells and count mortars from perspective of coarse cells
  for cell_id in cell_ids
    for direction in 1:n_directions(mesh.tree)
      # If no neighbor exists, cell is small with large neighbor -> do nothing
      if !has_neighbor(mesh.tree, cell_id, direction)
        continue
      end

      # If neighbor has no children, this is a conforming interface -> do nothing
      neighbor_id = mesh.tree.neighbor_ids[direction, cell_id]
      if !has_children(mesh.tree, neighbor_id)
        continue
      end

      count +=1
    end
  end

  return count
end


# Create element container, initialize element data, and return element container for further use
#
# V: number of variables
# N: polynomial degree
function init_elements(cell_ids, mesh, ::Val{V}, ::Val{N}) where {V, N}
  # Initialize container
  n_elements = length(cell_ids)
  elements = ElementContainer{V, N}(n_elements)

  # Store cell ids
  elements.cell_ids .= cell_ids

  # Determine node locations
  n_nodes = N + 1
  nodes, _ = gauss_lobatto_nodes_weights(n_nodes)

  # Calculate inverse Jacobian and node coordinates
  for element_id in 1:nelements(elements)
    # Get cell id
    cell_id = cell_ids[element_id]

    # Get cell length
    dx = length_at_cell(mesh.tree, cell_id)

    # Calculate inverse Jacobian as 1/(h/2)
    elements.inverse_jacobian[element_id] = 2/dx

    # Calculate node coordinates
    for j = 1:n_nodes
      for i = 1:n_nodes
        elements.node_coordinates[1, i, j, element_id] = (
            mesh.tree.coordinates[1, cell_id] + dx/2 * nodes[i])
        elements.node_coordinates[2, i, j, element_id] = (
            mesh.tree.coordinates[2, cell_id] + dx/2 * nodes[j])
      end
    end
  end

  return elements
end


# Create surface container, initialize surface data, and return surface container for further use
#
# V: number of variables
# N: polynomial degree
function init_surfaces(cell_ids, mesh, ::Val{V}, ::Val{N}, elements) where {V, N}
  # Initialize container
  n_surfaces = count_required_surfaces(mesh, cell_ids)
  surfaces = SurfaceContainer{V, N}(n_surfaces)

  # Connect elements with surfaces
  init_surface_connectivity!(elements, surfaces, mesh)

  return surfaces
end


# Create mortar container, initialize mortar data, and return mortar container for further use
#
# V: number of variables
# N: polynomial degree
function init_mortars(cell_ids, mesh, ::Val{V}, ::Val{N}, elements, mortar_type) where {V, N}
  # Initialize containers
  n_mortars = count_required_mortars(mesh, cell_ids)
  if mortar_type === :l2
    n_l2mortars = n_mortars
    n_ecmortars = 0
  elseif mortar_type === :ec
    n_l2mortars = 0
    n_ecmortars = n_mortars
  else
    error("unknown mortar type '$(mortar_type)'")
  end
  l2mortars = L2MortarContainer{V, N}(n_l2mortars)
  ecmortars = EcMortarContainer{V, N}(n_ecmortars)

  # Connect elements with surfaces and l2mortars
  if mortar_type === :l2
    init_mortar_connectivity!(elements, l2mortars, mesh)
  elseif mortar_type === :ec
    init_mortar_connectivity!(elements, ecmortars, mesh)
  else
    error("unknown mortar type '$(mortar_type)'")
  end

  return l2mortars, ecmortars
end


# Initialize connectivity between elements and surfaces
function init_surface_connectivity!(elements, surfaces, mesh)
  # Construct cell -> element mapping for easier algorithm implementation
  tree = mesh.tree
  c2e = zeros(Int, length(tree))
  for element_id in 1:nelements(elements)
    c2e[elements.cell_ids[element_id]] = element_id
  end

  # Reset surface count
  count = 0

  # Iterate over all elements to find neighbors and to connect via surfaces
  for element_id in 1:nelements(elements)
    # Get cell id
    cell_id = elements.cell_ids[element_id]

    # Loop over directions
    for direction in 1:n_directions(mesh.tree)
      # Only create surfaces in positive direction
      if direction % 2 == 1
        continue
      end

      # If no neighbor exists, current cell is small and thus we need a mortar
      if !has_neighbor(mesh.tree, cell_id, direction)
        continue
      end

      # Skip if neighbor has children
      neighbor_cell_id = mesh.tree.neighbor_ids[direction, cell_id]
      if has_children(mesh.tree, neighbor_cell_id)
        continue
      end

      # Create surface between elements (1 -> "left" of surface, 2 -> "right" of surface)
      count += 1
      surfaces.neighbor_ids[2, count] = c2e[neighbor_cell_id]
      surfaces.neighbor_ids[1, count] = element_id

      # Set orientation (x -> 1, y -> 2)
      surfaces.orientations[count] = div(direction, 2)
    end
  end

  @assert count == nsurfaces(surfaces) ("Actual surface count ($count) does not match " *
                                        "expectations $(nsurfaces(surfaces))")
end


# Initialize connectivity between elements and mortars
function init_mortar_connectivity!(elements, mortars, mesh)
  # Construct cell -> element mapping for easier algorithm implementation
  tree = mesh.tree
  c2e = zeros(Int, length(tree))
  for element_id in 1:nelements(elements)
    c2e[elements.cell_ids[element_id]] = element_id
  end

  # Reset surface count
  count = 0

  # Iterate over all elements to find neighbors and to connect via surfaces
  for element_id in 1:nelements(elements)
    # Get cell id
    cell_id = elements.cell_ids[element_id]

    for direction in 1:n_directions(mesh.tree)
      # If no neighbor exists, cell is small with large neighbor -> do nothing
      if !has_neighbor(mesh.tree, cell_id, direction)
        continue
      end

      # If neighbor has no children, this is a conforming interface -> do nothing
      neighbor_cell_id = mesh.tree.neighbor_ids[direction, cell_id]
      if !has_children(mesh.tree, neighbor_cell_id)
        continue
      end

      # Create mortar between elements:
      # 1 -> small element in negative coordinate direction
      # 2 -> small element in positive coordinate direction
      # 3 -> large element
      count += 1
      mortars.neighbor_ids[3, count] = element_id
      if direction == 1
        mortars.neighbor_ids[1, count] = c2e[mesh.tree.child_ids[2, neighbor_cell_id]]
        mortars.neighbor_ids[2, count] = c2e[mesh.tree.child_ids[4, neighbor_cell_id]]
      elseif direction == 2
        mortars.neighbor_ids[1, count] = c2e[mesh.tree.child_ids[1, neighbor_cell_id]]
        mortars.neighbor_ids[2, count] = c2e[mesh.tree.child_ids[3, neighbor_cell_id]]
      elseif direction == 3
        mortars.neighbor_ids[1, count] = c2e[mesh.tree.child_ids[3, neighbor_cell_id]]
        mortars.neighbor_ids[2, count] = c2e[mesh.tree.child_ids[4, neighbor_cell_id]]
      elseif direction == 4
        mortars.neighbor_ids[1, count] = c2e[mesh.tree.child_ids[1, neighbor_cell_id]]
        mortars.neighbor_ids[2, count] = c2e[mesh.tree.child_ids[2, neighbor_cell_id]]
      else
        error("should not happen")
      end

      # Set large side, which denotes the direction (1 -> negative, 2 -> positive) of the large side
      if direction in [2, 4]
        mortars.large_sides[count] = 1
      else
        mortars.large_sides[count] = 2
      end

      # Set orientation (x -> 1, y -> 2)
      if direction in [1, 2]
        mortars.orientations[count] = 1
      else
        mortars.orientations[count] = 2
      end
    end
  end

  @assert count == nmortars(mortars) ("Actual mortar count ($count) does not match " *
                                      "expectations $(nmortars(mortars))")
end


# Calculate L2/Linf error norms based on "exact solution"
function calc_error_norms(dg::Dg, t::Float64)
  # Gather necessary information
  equation = equations(dg)
  n_nodes_analysis = length(dg.analysis_nodes)

  # Set up data structures
  l2_error = zeros(nvariables(equation))
  linf_error = zeros(nvariables(equation))
  u_exact = zeros(nvariables(equation))

  # Iterate over all elements for error calculations
  for element_id = 1:dg.n_elements
    # Interpolate solution and node locations to analysis nodes
    u = interpolate_nodes(dg.elements.u[:, :, :, element_id],
                          dg.analysis_vandermonde, nvariables(equation))
    x = interpolate_nodes(dg.elements.node_coordinates[:, :, :, element_id],
                          dg.analysis_vandermonde, ndim)

    # Calculate errors at each analysis node
    weights = dg.analysis_weights_volume
    jacobian_volume = (1 / dg.elements.inverse_jacobian[element_id])^ndim
    for j = 1:n_nodes_analysis
      for i = 1:n_nodes_analysis
        u_exact = initial_conditions(equation, x[:, i, j], t)
        diff = similar(u_exact)
        @. diff = u_exact - u[:, i, j]
        @. l2_error += diff^2 * weights[i] * weights[j] * jacobian_volume
        @. linf_error = max(linf_error, abs(diff))
      end
    end
  end

  # For L2 error, divide by total volume
  @. l2_error = sqrt(l2_error / dg.analysis_total_volume)

  return l2_error, linf_error
end

# Calculate L2/Linf error norms based on "exact solution"
function calc_entropy_timederivative(dg::Dg, t::Float64)
  # Gather necessary information
  equation = equations(dg)
  n_nodes = nnodes(dg)
  # Compute entropy variables for all elements and nodes with current solution u
  duds = cons2entropy(equation,dg.elements.u,n_nodes,dg.n_elements)
  # Compute ut = rhs(u) with current solution u
  @notimeit timer() Solvers.rhs!(dg, t)
  # Quadrature weights
  weights = dg.weights
  # Integrate over all elements to get the total semi-discrete entropy update
  dsdu_ut = 0.0
  for element_id = 1:dg.n_elements
    jacobian_volume = (1 / dg.elements.inverse_jacobian[element_id])^ndim
    for j = 1:n_nodes
      for i = 1:n_nodes
         dsdu_ut += jacobian_volume*weights[i]*weights[j]*sum(duds[:,i,j,element_id].*dg.elements.u_t[:,i,j,element_id])
      end
    end
  end
  # Normalize with total volume
  dsdu_ut = dsdu_ut/dg.analysis_total_volume
  return dsdu_ut
end

# Calculate L2/Linf norms of a solenoidal condition ∇ ⋅ B = 0
# OBS! This works only when the problem setup is designed such that ∂B₁/∂x + ∂B₂/∂y = 0. Cannot
#      compute the full 3D divergence from the given data
function calc_mhd_solenoid_condition(dg::Dg, t::Float64)
  # Gather necessary information
  equation = equations(dg)
  # Local copy of standard derivative matrix
  d = polynomial_derivative_matrix(dg.nodes)
  # Quadrature weights
  weights = dg.weights
  # integrate over all elements to get the divergence-free condition errors
  linf_divb = 0.0
  l2_divb   = 0.0
  for element_id in 1:dg.n_elements
    jacobian_volume = (1.0/dg.elements.inverse_jacobian[element_id])^ndim
    for j in 1:nnodes(dg)
      for i in 1:nnodes(dg)
        divb   = 0.0
        for k in 1:nnodes(dg)
          divb += d[i,k]*dg.elements.u[6,k,j,element_id]
                  + d[j,k]*dg.elements.u[7,i,k,element_id]
        end
        divb *= dg.elements.inverse_jacobian[element_id]
        linf_divb = max(linf_divb,abs(divb))
        l2_divb += jacobian_volume*weights[i]*weights[j]*divb^2
      end
    end
  end
  l2_divb = sqrt(l2_divb/dg.analysis_total_volume)

  return l2_divb, linf_divb
end



# Calculate error norms and print information for user
function Solvers.analyze_solution(dg::Dg, mesh::TreeMesh, time::Real, dt::Real, step::Integer,
                                  runtime_absolute::Real, runtime_relative::Real)
  equation = equations(dg)

  l2_error, linf_error = calc_error_norms(dg, time)
  duds_ut = calc_entropy_timederivative(dg, time)

  # General information
  println()
  println("-"^80)
  println(" Simulation running '$(equation.name)' with N = $(polydeg(dg))")
  println("-"^80)
  println(" #timesteps:     " * @sprintf("% 14d", step) *
          "               " *
          " run time:       " * @sprintf("%10.8e s", runtime_absolute))
  println(" dt:             " * @sprintf("%10.8e", dt) *
          "               " *
          " Time/DOF/step:  " * @sprintf("%10.8e s", runtime_relative))
  println(" sim. time:      " * @sprintf("%10.8e", time))

  # Level information (only show for AMR)
  if parameter("amr_interval", 0) > 0
    levels = Vector{Int}(undef, dg.n_elements)
    for element_id in 1:dg.n_elements
      levels[element_id] = mesh.tree.levels[dg.elements.cell_ids[element_id]]
    end
    min_level = minimum(levels)
    max_level = maximum(levels)

    println(" #elements:      " * @sprintf("% 14d", dg.n_elements))
    for level = max_level:-1:min_level+1
      println(" ├── level $level:    " * @sprintf("% 14d", count(x->x==level, levels)))
    end
    println(" └── level $min_level:    " * @sprintf("% 14d", count(x->x==min_level, levels)))
  end
  println()

  # Derived quantities (error norms, entropy etc.)
  print(" Variable:    ")
  for v in 1:nvariables(equation)
    @printf("   %-14s", equation.varnames_cons[v])
  end
  println()
  print(" L2 error:    ")
  for v in 1:nvariables(equation)
    @printf("  % 10.8e", l2_error[v])
  end
  println()
  print(" Linf error:  ")
  for v in 1:nvariables(equation)
    @printf("  % 10.8e", linf_error[v])
  end
  println()
  print(" ∑dUdS*Ut:    ")
  @printf("  % 10.8e", duds_ut)

  if equation.name == "mhd"
    l2_divb, linf_divb = calc_mhd_solenoid_condition(dg, time)
    println()
    print(" L2 ∇⋅B:    ")
    @printf("    % 10.8e", l2_divb)
    println()
    print(" Linf ∇⋅B:    ")
    @printf("  % 10.8e", linf_divb)
  end

  println()

  println("-"^80)
  println()
end


# Call equation-specific initial conditions functions and apply to all elements
function Solvers.set_initial_conditions(dg::Dg, time::Float64)
  equation = equations(dg)
  # make sure that the random number generator is reseted and the ICs are reproducible in the julia REPL/interactive mode
  seed!(0)
  for element_id = 1:dg.n_elements
    for j = 1:nnodes(dg)
      for i = 1:nnodes(dg)
        dg.elements.u[:, i, j, element_id] .= initial_conditions(
            equation, dg.elements.node_coordinates[:, i, j, element_id], time)
      end
    end
  end
end


# Calculate time derivative
function Solvers.rhs!(dg::Dg, t_stage, stage=0, acc_level_id=0)
  # Reset u_t
  @timeit timer() "reset ∂u/∂t" dg.elements.u_t .= 0.0
  #=if stage > 1 && stage < n_stages + 2 - derivative_evaluations=#
  #=  return=#
  #=end=#

  # Calculate volume integral
  @timeit timer() "volume integral" calc_volume_integral!(dg)

  # Prolong solution to surfaces
  @timeit timer() "prolong2surfaces" prolong2surfaces!(dg)

  # Calculate surface fluxes
  @timeit timer() "surface flux" calc_surface_flux!(dg)

  # Prolong solution to mortars
  @timeit timer() "prolong2mortars" prolong2mortars!(dg)

  # Calculate mortar fluxes
  @timeit timer() "mortar flux" calc_mortar_flux!(dg)

  # Calculate surface integrals
  @timeit timer() "surface integral" calc_surface_integral!(dg)

  # Apply Jacobian from mapping to reference element
  @timeit timer() "Jacobian" apply_jacobian!(dg)

  # Calculate source terms
  @timeit timer() "source terms" calc_sources!(dg, t_stage)

  # Update number of evaluations
  to = timer()
  if to.enabled
    dg.element_evaluations += length(dg.current_element_ids)
    dg.surface_evaluations += length(dg.current_surface_ids)
    dg.mortar_evaluations += length(dg.current_mortar_ids)
  end
end


# Calculate volume integral and update u_t
function calc_volume_integral!(dg)
  if dg.volume_integral_type == :weak_form
    calc_volume_integral!(dg, Val(:weak_form), dg.current_element_ids, dg.elements.u_t, dg.dhat)
  elseif dg.volume_integral_type == :split_form
    calc_volume_integral!(dg, Val(:split_form), dg.elements.u_t, dg.dsplit_transposed)
  elseif dg.volume_integral_type == :shock_capturing
    calc_volume_integral!(dg, Val(:shock_capturing), dg.elements.u_t, dg.dsplit_transposed)
  else
    error("unknown volume integral type")
  end
end


# Calculate volume integral (DGSEM in weak form)
function calc_volume_integral!(dg, ::Val{:weak_form}, element_ids,
                               u_t::Array{Float64, 4}, dhat::SMatrix)
  # Type alias only for convenience
  A3d = MArray{Tuple{nvariables(dg), nnodes(dg), nnodes(dg)}, Float64}

  # Pre-allocate data structures to speed up computation (thread-safe)
  f1_threaded = [A3d(undef) for _ in 1:Threads.nthreads()]
  f2_threaded = [A3d(undef) for _ in 1:Threads.nthreads()]

  #=@inbounds Threads.@threads for element_id = 1:dg.n_elements=#
  Threads.@threads for element_id in element_ids
    # Choose thread-specific pre-allocated container
    f1 = f1_threaded[Threads.threadid()]
    f2 = f2_threaded[Threads.threadid()]

    # Calculate volume fluxes
    calcflux!(f1, f2, equations(dg), dg.elements.u, element_id, nnodes(dg))

    # Calculate volume integral
    for j = 1:nnodes(dg)
      for i = 1:nnodes(dg)
        for v = 1:nvariables(dg)
          for l = 1:nnodes(dg)
            u_t[v, i, j, element_id] += dhat[i, l] * f1[v, l, j] + dhat[j, l] * f2[v, i, l]
          end
        end
      end
    end
  end
end


# Calculate volume integral (DGSEM in split form)
function calc_volume_integral!(dg, ::Val{:split_form}, u_t::Array{Float64, 4},
                               dsplit_transposed::SMatrix)
  # Type alias only for convenience
  A4d = MArray{Tuple{nvariables(dg), nnodes(dg), nnodes(dg), nnodes(dg)}, Float64}
  A3d = MArray{Tuple{nvariables(dg), nnodes(dg), nnodes(dg)}, Float64}

  # Pre-allocate data structures to speed up computation (thread-safe)
  f1_threaded = [A4d(undef) for _ in 1:Threads.nthreads()]
  f2_threaded = [A4d(undef) for _ in 1:Threads.nthreads()]
  f1_diag_threaded = [A3d(undef) for _ in 1:Threads.nthreads()]
  f2_diag_threaded = [A3d(undef) for _ in 1:Threads.nthreads()]

  #=@inbounds Threads.@threads for element_id = 1:dg.n_elements=#
  Threads.@threads for element_id = 1:dg.n_elements
    # Choose thread-specific pre-allocated container
    f1 = f1_threaded[Threads.threadid()]
    f2 = f2_threaded[Threads.threadid()]
    f1_diag = f1_diag_threaded[Threads.threadid()]
    f2_diag = f2_diag_threaded[Threads.threadid()]

    # Calculate volume fluxes (one more dimension than weak form)
    calcflux_twopoint!(f1, f2, f1_diag, f2_diag, equations(dg), dg.elements.u,
                       element_id, nnodes(dg))

    # Calculate volume integral
    for j = 1:nnodes(dg)
      for i = 1:nnodes(dg)
        for v = 1:nvariables(dg)
          for l = 1:nnodes(dg)
            u_t[v, i, j, element_id] += (dsplit_transposed[l, i] * f1[v, l, i, j] +
                                         dsplit_transposed[l, j] * f2[v, l, i, j])
          end
        end
      end
    end
  end
end


# Calculate volume integral (DGSEM in split form with shock capturing)
function calc_volume_integral!(dg, ::Val{:shock_capturing}, u_t::Array{Float64, 4},
                               dsplit_transposed::SMatrix)
  # (Re-)initialize element variable storage for blending factor
  if (!haskey(dg.element_variables, :blending_factor) ||
      length(dg.element_variables[:blending_factor]) != dg.n_elements)
    dg.element_variables[:blending_factor] = Vector{Float64}(undef, dg.n_elements)
  end

  calc_volume_integral!(dg, Val(:shock_capturing), u_t, dsplit_transposed,
                        dg.inverse_weights, dg.element_variables[:blending_factor])
end

function calc_volume_integral!(dg, ::Val{:shock_capturing}, u_t::Array{Float64, 4},
                               dsplit_transposed::SMatrix, inverse_weights::SVector,
                               alpha::Vector{Float64})
  # Calculate blending factors α: u = u_DG * (1 - α) + u_FV * α
  # Note: We need this 'out' shenanigans as otherwise the timer does not work
  # properly and causes a huge increase in memory allocations.
  out = Any[]
  @timeit timer() "blending factors" calc_blending_factors(alpha, out, dg, dg.elements.u,
                                                           dg.shock_alpha_max,
                                                           dg.shock_alpha_min,
                                                           true,
                                                           Val(dg.shock_indicator_variable))
  element_ids_dg, element_ids_dgfv = out

  # Type alias only for convenience
  A4d = Array{Float64, 4}
  A3d = Array{Float64, 3}
  A3dp1_x = Array{Float64, 3}
  A3dp1_y = Array{Float64, 3}
  A2d = Array{Float64, 2}
  A1d = Array{Float64, 1}

  # Pre-allocate data structures to speed up computation (thread-safe)
  # Note: Prefixing the array with the type ("A4d[A4d(...") seems to be
  # necessary for optimal performance
  f1_threaded = A4d[A4d(undef, nvariables(dg), nnodes(dg), nnodes(dg), nnodes(dg))
                    for _ in 1:Threads.nthreads()]
  f2_threaded = A4d[A4d(undef, nvariables(dg), nnodes(dg), nnodes(dg), nnodes(dg))
                    for _ in 1:Threads.nthreads()]
  f1_diag_threaded = A3d[A3d(undef, nvariables(dg), nnodes(dg), nnodes(dg))
                         for _ in 1:Threads.nthreads()]
  f2_diag_threaded = A3d[A3d(undef, nvariables(dg), nnodes(dg), nnodes(dg))
                         for _ in 1:Threads.nthreads()]
  fstar1_threaded = A3dp1_x[A3dp1_x(undef, nvariables(dg), nnodes(dg)+1, nnodes(dg))
                            for _ in 1:Threads.nthreads()]
  fstar2_threaded = A3dp1_y[A3dp1_y(undef, nvariables(dg), nnodes(dg), nnodes(dg)+1)
                            for _ in 1:Threads.nthreads()]
  u_leftright_threaded = A2d[A2d(undef, 2, nvariables(equations(dg)))
                             for _ in 1:Threads.nthreads()]
  fstarnode_threaded = A1d[A1d(undef, nvariables(dg)) for _ in 1:Threads.nthreads()]

  # Loop over pure DG elements
  #=@timeit timer() "pure DG" @inbounds Threads.@threads for element_id in element_ids_dg=#
  @timeit timer() "pure DG" Threads.@threads for element_id in element_ids_dg
    # Choose thread-specific pre-allocated container
    f1 = f1_threaded[Threads.threadid()]
    f2 = f2_threaded[Threads.threadid()]
    f1_diag = f1_diag_threaded[Threads.threadid()]
    f2_diag = f2_diag_threaded[Threads.threadid()]

    # Calculate volume fluxes (one more dimension than weak form)
    calcflux_twopoint!(f1, f2, f1_diag, f2_diag, equations(dg), dg.elements.u,
                       element_id, nnodes(dg))

    # Calculate volume integral
    for j = 1:nnodes(dg)
      for i = 1:nnodes(dg)
        for v = 1:nvariables(dg)
          for l = 1:nnodes(dg)
            u_t[v, i, j, element_id] += (dsplit_transposed[l, i] * f1[v, l, i, j] +
                                         dsplit_transposed[l, j] * f2[v, l, i, j])
          end
        end
      end
    end
  end

  # Loop over blended DG-FV elements
  #=@timeit timer() "blended DG-FV" @inbounds Threads.@threads for element_id in element_ids_dgfv=#
  @timeit timer() "blended DG-FV" Threads.@threads for element_id in element_ids_dgfv
    # Choose thread-specific pre-allocated container
    f1 = f1_threaded[Threads.threadid()]
    f2 = f2_threaded[Threads.threadid()]
    f1_diag = f1_diag_threaded[Threads.threadid()]
    f2_diag = f2_diag_threaded[Threads.threadid()]

    # Calculate volume fluxes (one more dimension than weak form)
    calcflux_twopoint!(f1, f2, f1_diag, f2_diag, equations(dg), dg.elements.u,
                       element_id, nnodes(dg))

    # Calculate DG volume integral contribution
    for j = 1:nnodes(dg)
      for i = 1:nnodes(dg)
        for v = 1:nvariables(dg)
          for l = 1:nnodes(dg)
            u_t[v, i, j, element_id] += ((1 - alpha[element_id]) *
                                         (dsplit_transposed[l, i] * f1[v, l, i, j] +
                                          dsplit_transposed[l, j] * f2[v, l, i, j]))
          end
        end
      end
    end

    # Calculate volume fluxes (one more dimension than weak form)
    fstar1 = fstar1_threaded[Threads.threadid()]
    fstar2 = fstar2_threaded[Threads.threadid()]
    u_leftright = u_leftright_threaded[Threads.threadid()]
    fstarnode = fstarnode_threaded[Threads.threadid()]
    calcflux_fv!(fstar1, fstar2, u_leftright, fstarnode, equations(dg),
                 dg.elements.u, element_id, nnodes(dg))

    # Calculate FV volume integral contribution
    for j = 1:nnodes(dg)
      for i = 1:nnodes(dg)
        for v = 1:nvariables(dg)
          u_t[v, i, j, element_id] += ((alpha[element_id])
                                       *(inverse_weights[i]*(fstar1[v, i+1, j] - fstar1[v,i,j]) +
                                         inverse_weights[j]*(fstar2[v, i, j+1] - fstar2[v,i,j])))

        end
      end
    end
  end
end


# Calculate 2D two-point flux (element version)
@inline function calcflux_fv!(fstar1::AbstractArray{Float64},
                              fstar2::AbstractArray{Float64},
                              u_leftright::AbstractArray{Float64},
                              fstarnode::AbstractArray{Float64},
                              equation::AbstractEquation,
                              u::AbstractArray{Float64},
                              element_id::Int, n_nodes::Int)
  for j in 1:n_nodes
    for v in 1:nvariables(equation)
      fstar1[v, 1,         j] = 0.0
      fstar1[v, n_nodes+1, j] = 0.0
    end
  end
  for j = 1:n_nodes
    for i = 2:n_nodes
      for v in 1:nvariables(equation)
        u_leftright[1,v] = u[v,i-1,j,element_id]
        u_leftright[2,v] = u[v,i,j,element_id]
      end
      if equation.name == "euler"
        riemann!(fstarnode,
                 u_leftright[1, 1], u_leftright[1, 2], u_leftright[1, 3], u_leftright[1, 4],
                 u_leftright[2, 1], u_leftright[2, 2], u_leftright[2, 3], u_leftright[2, 4],
                 equation, 1)
      elseif equation.name == "mhd"
        riemann!(fstarnode,
                 u_leftright[1, 1], u_leftright[1, 2], u_leftright[1, 3], u_leftright[1, 4],
                 u_leftright[1, 5], u_leftright[1, 6], u_leftright[1, 7], u_leftright[1, 8],
                 u_leftright[1, 9],
                 u_leftright[2, 1], u_leftright[2, 2], u_leftright[2, 3], u_leftright[2, 4],
                 u_leftright[2, 5], u_leftright[2, 6], u_leftright[2, 7], u_leftright[2, 8],
                 u_leftright[2, 9], equation, 1)
      end
      for v in 1:nvariables(equation)
        fstar1[v,i,j] = fstarnode[v]
      end
    end
  end
  for i in 1:n_nodes
    for v in 1:nvariables(equation)
      fstar2[v,i,1]         = 0.0
      fstar2[v,i,n_nodes+1] = 0.0
    end
  end
  for j = 2:n_nodes
    for i = 1:n_nodes
      for v in 1:nvariables(equation)
        u_leftright[1,v] = u[v,i,j-1,element_id]
        u_leftright[2,v] = u[v,i,j,element_id]
      end
      if equation.name == "euler"
        riemann!(fstarnode,
                 u_leftright[1, 1], u_leftright[1, 2], u_leftright[1, 3], u_leftright[1, 4],
                 u_leftright[2, 1], u_leftright[2, 2], u_leftright[2, 3], u_leftright[2, 4],
                 equation, 2)
      elseif equation.name == "mhd"
        riemann!(fstarnode,
                 u_leftright[1, 1], u_leftright[1, 2], u_leftright[1, 3], u_leftright[1, 4],
                 u_leftright[1, 5], u_leftright[1, 6], u_leftright[1, 7], u_leftright[1, 8],
                 u_leftright[1, 9],
                 u_leftright[2, 1], u_leftright[2, 2], u_leftright[2, 3], u_leftright[2, 4],
                 u_leftright[2, 5], u_leftright[2, 6], u_leftright[2, 7], u_leftright[2, 8],
                 u_leftright[2, 9], equation, 2)
      end
      for v in 1:nvariables(equation)
        fstar2[v,i,j] = fstarnode[v]
      end
    end
  end
end


# Prolong solution to surfaces (for GL nodes: just a copy)
function prolong2surfaces!(dg)
  prolong2surfaces!(dg, dg.current_surface_ids)
end
function prolong2surfaces!(dg, surface_ids)
  equation = equations(dg)

  for s in surface_ids
    left_element_id = dg.surfaces.neighbor_ids[1, s]
    right_element_id = dg.surfaces.neighbor_ids[2, s]
    for l = 1:nnodes(dg)
      for v = 1:nvariables(dg)
        if dg.surfaces.orientations[s] == 1
          # Surface in x-direction
          dg.surfaces.u[1, v, l, s] = dg.elements.u[v, nnodes(dg), l, left_element_id]
          dg.surfaces.u[2, v, l, s] = dg.elements.u[v,          1, l, right_element_id]
        else
          # Surface in y-direction
          dg.surfaces.u[1, v, l, s] = dg.elements.u[v, l, nnodes(dg), left_element_id]
          dg.surfaces.u[2, v, l, s] = dg.elements.u[v, l,          1, right_element_id]
        end
      end
    end
  end
end


# Prolong solution to mortars (select correct method based on mortar type)
prolong2mortars!(dg) = prolong2mortars!(dg, Val(dg.mortar_type), dg.current_mortar_ids)

# Prolong solution to mortars (l2mortar version)
function prolong2mortars!(dg, ::Val{:l2}, mortar_ids)
  equation = equations(dg)

  for m in mortar_ids
    large_element_id = dg.l2mortars.neighbor_ids[3, m]
    upper_element_id = dg.l2mortars.neighbor_ids[2, m]
    lower_element_id = dg.l2mortars.neighbor_ids[1, m]

    # Copy solution small to small
    if dg.l2mortars.large_sides[m] == 1 # -> small elements on right side
      if dg.l2mortars.orientations[m] == 1
        # L2 mortars in x-direction
        for l in 1:nnodes(dg)
          for v in 1:nvariables(dg)
            dg.l2mortars.u_upper[2, v, l, m] = dg.elements.u[v, 1, l, upper_element_id]
            dg.l2mortars.u_lower[2, v, l, m] = dg.elements.u[v, 1, l, lower_element_id]
          end
        end
      else
        # L2 mortars in y-direction
        for l in 1:nnodes(dg)
          for v in 1:nvariables(dg)
            dg.l2mortars.u_upper[2, v, l, m] = dg.elements.u[v, l, 1, upper_element_id]
            dg.l2mortars.u_lower[2, v, l, m] = dg.elements.u[v, l, 1, lower_element_id]
          end
        end
      end
    else # large_sides[m] == 2 -> small elements on left side
      if dg.l2mortars.orientations[m] == 1
        # L2 mortars in x-direction
        for l in 1:nnodes(dg)
          for v in 1:nvariables(dg)
            dg.l2mortars.u_upper[1, v, l, m] = dg.elements.u[v, nnodes(dg), l, upper_element_id]
            dg.l2mortars.u_lower[1, v, l, m] = dg.elements.u[v, nnodes(dg), l, lower_element_id]
          end
        end
      else
        # L2 mortars in y-direction
        for l in 1:nnodes(dg)
          for v in 1:nvariables(dg)
            dg.l2mortars.u_upper[1, v, l, m] = dg.elements.u[v, l, nnodes(dg), upper_element_id]
            dg.l2mortars.u_lower[1, v, l, m] = dg.elements.u[v, l, nnodes(dg), lower_element_id]
          end
        end
      end
    end

    # Local storage for surface data of large element
    u_large = zeros(nvariables(dg), nnodes(dg))

    # Interpolate large element face data to small surface locations
    for v = 1:nvariables(dg)
      if dg.l2mortars.large_sides[m] == 1 # -> large element on left side
        if dg.l2mortars.orientations[m] == 1
          # L2 mortars in x-direction
          for l in 1:nnodes(dg)
            u_large[v, l] = dg.elements.u[v, nnodes(dg), l, large_element_id]
          end
        else
          # L2 mortars in y-direction
          for l in 1:nnodes(dg)
            u_large[v, l] = dg.elements.u[v, l, nnodes(dg), large_element_id]
          end
        end
        @views dg.l2mortars.u_upper[1, v, :, m] .= dg.mortar_forward_upper * u_large[v, :]
        @views dg.l2mortars.u_lower[1, v, :, m] .= dg.mortar_forward_lower * u_large[v, :]
      else # large_sides[m] == 2 -> large element on right side
        if dg.l2mortars.orientations[m] == 1
          # L2 mortars in x-direction
          for l in 1:nnodes(dg)
            u_large[v, l] = dg.elements.u[v, 1, l, large_element_id]
          end
        else
          # L2 mortars in y-direction
          for l in 1:nnodes(dg)
            u_large[v, l] = dg.elements.u[v, l, 1, large_element_id]
          end
        end
        @views dg.l2mortars.u_upper[2, v, :, m] .= dg.mortar_forward_upper * u_large[v, :]
        @views dg.l2mortars.u_lower[2, v, :, m] .= dg.mortar_forward_lower * u_large[v, :]
      end
    end
  end
end


# Prolong solution to mortars (ecmortar version)
function prolong2mortars!(dg, ::Val{:ec})
  equation = equations(dg)

  for m in 1:dg.n_ecmortars
    large_element_id = dg.ecmortars.neighbor_ids[3, m]
    upper_element_id = dg.ecmortars.neighbor_ids[2, m]
    lower_element_id = dg.ecmortars.neighbor_ids[1, m]

    # Copy solution small to small
    if dg.ecmortars.large_sides[m] == 1 # -> small elements on right side, large element on left
      if dg.ecmortars.orientations[m] == 1
        # L2 mortars in x-direction
        for l in 1:nnodes(dg)
          for v in 1:nvariables(dg)
            dg.ecmortars.u_upper[v, l, m] = dg.elements.u[v, 1,          l, upper_element_id]
            dg.ecmortars.u_lower[v, l, m] = dg.elements.u[v, 1,          l, lower_element_id]
            dg.ecmortars.u_large[v, l, m] = dg.elements.u[v, nnodes(dg), l, large_element_id]
          end
        end
      else
        # L2 mortars in y-direction
        for l in 1:nnodes(dg)
          for v in 1:nvariables(dg)
            dg.ecmortars.u_upper[v, l, m] = dg.elements.u[v, l, 1,          upper_element_id]
            dg.ecmortars.u_lower[v, l, m] = dg.elements.u[v, l, 1,          lower_element_id]
            dg.ecmortars.u_large[v, l, m] = dg.elements.u[v, l, nnodes(dg), large_element_id]
          end
        end
      end
    else # large_sides[m] == 2 -> small elements on left side, large element on right
      if dg.ecmortars.orientations[m] == 1
        # L2 mortars in x-direction
        for l in 1:nnodes(dg)
          for v in 1:nvariables(dg)
            dg.ecmortars.u_upper[v, l, m] = dg.elements.u[v, nnodes(dg), l, upper_element_id]
            dg.ecmortars.u_lower[v, l, m] = dg.elements.u[v, nnodes(dg), l, lower_element_id]
            dg.ecmortars.u_large[v, l, m] = dg.elements.u[v, 1,          l, large_element_id]
          end
        end
      else
        # L2 mortars in y-direction
        for l in 1:nnodes(dg)
          for v in 1:nvariables(dg)
            dg.ecmortars.u_upper[v, l, m] = dg.elements.u[v, l, nnodes(dg), upper_element_id]
            dg.ecmortars.u_lower[v, l, m] = dg.elements.u[v, l, nnodes(dg), lower_element_id]
            dg.ecmortars.u_large[v, l, m] = dg.elements.u[v, l, 1,          large_element_id]
          end
        end
      end
    end
  end
end


<<<<<<< HEAD
# Calculate and store fluxes across surfaces
calc_surface_flux!(dg) = calc_surface_flux!(dg.elements.surface_flux,
                                            dg.current_surface_ids,
=======
# Calculate and the surface fluxes (standard Riemann and nonconservative parts) at an interface
# OBS! Regarding the nonconservative terms: 1) only implemented to work on conforming meshes
#                                           2) only needed for the MHD equations
calc_surface_flux!(dg) = calc_surface_flux!(dg, Val(dg.equations.have_nonconservative_terms))


# Calculate and store Riemann fluxes across surfaces
calc_surface_flux!(dg, v::Val{false}) = calc_surface_flux!(dg.elements.surface_flux,
>>>>>>> 2f9a1573
                                            dg.surfaces.neighbor_ids,
                                            dg.surfaces.u, dg, v,
                                            dg.surfaces.orientations)
<<<<<<< HEAD
function calc_surface_flux!(surface_flux::Array{Float64, 4}, surface_ids,
                            neighbor_ids::Matrix{Int},
                            u_surfaces::Array{Float64, 4}, dg::Dg,
=======
function calc_surface_flux!(surface_flux::Array{Float64, 4}, neighbor_ids::Matrix{Int},
                            u_surfaces::Array{Float64, 4}, dg::Dg, ::Val{false},
>>>>>>> 2f9a1573
                            orientations::Vector{Int})
  # Type alias only for convenience
  A2d = MArray{Tuple{nvariables(dg), nnodes(dg)}, Float64}
  A1d = MArray{Tuple{nvariables(dg)}, Float64}

  # Pre-allocate data structures to speed up computation (thread-safe)
  fstar_threaded = [A2d(undef) for _ in 1:Threads.nthreads()]
  fstarnode_threaded = [A1d(undef) for _ in 1:Threads.nthreads()]

  #=@inbounds Threads.@threads for s = 1:dg.n_surfaces=#
  Threads.@threads for s in surface_ids
    # Choose thread-specific pre-allocated container
    fstar = fstar_threaded[Threads.threadid()]
    fstarnode = fstarnode_threaded[Threads.threadid()]

    # Calculate flux
    riemann!(fstar, fstarnode, u_surfaces, s, equations(dg), nnodes(dg), orientations)

    # Get neighboring elements
    left_neighbor_id  = neighbor_ids[1, s]
    right_neighbor_id = neighbor_ids[2, s]

    # Determine surface direction with respect to elements:
    # orientation = 1: left -> 2, right -> 1
    # orientation = 2: left -> 4, right -> 3
    left_neighbor_direction = 2 * orientations[s]
    right_neighbor_direction = 2 * orientations[s] - 1

    # Copy flux to left and right element storage
    for i in 1:nnodes(dg)
      for v in 1:nvariables(dg)
        surface_flux[v, i, left_neighbor_direction,  left_neighbor_id]  = fstar[v, i]
        surface_flux[v, i, right_neighbor_direction, right_neighbor_id] = fstar[v, i]
      end
    end
  end
end

# Calculate and store Riemann and nonconservative fluxes across surfaces
calc_surface_flux!(dg, v::Val{true}) = calc_surface_flux!(dg.elements.surface_flux,
                                            dg.surfaces.neighbor_ids,
                                            dg.surfaces.u, dg, v,
                                            dg.surfaces.orientations)
function calc_surface_flux!(surface_flux::Array{Float64, 4}, neighbor_ids::Matrix{Int},
                            u_surfaces::Array{Float64, 4}, dg::Dg, ::Val{true},
                            orientations::Vector{Int})
  # Type alias only for convenience
  A2d = MArray{Tuple{nvariables(dg), nnodes(dg)}, Float64}
  A1d = MArray{Tuple{nvariables(dg)}, Float64}

  # Pre-allocate data structures to speed up computation (thread-safe)
  fstar_threaded = [A2d(undef) for _ in 1:Threads.nthreads()]
  fstarnode_threaded = [A1d(undef) for _ in 1:Threads.nthreads()]

  noncons_diamond_primary_threaded = [A2d(undef) for _ in 1:Threads.nthreads()]
  noncons_diamond_secondary_threaded = [A2d(undef) for _ in 1:Threads.nthreads()]

  #=@inbounds Threads.@threads for s = 1:dg.n_surfaces=#
  Threads.@threads for s = 1:dg.n_surfaces
    # Choose thread-specific pre-allocated container
    fstar = fstar_threaded[Threads.threadid()]
    fstarnode = fstarnode_threaded[Threads.threadid()]

    noncons_diamond_primary = noncons_diamond_primary_threaded[Threads.threadid()]
    noncons_diamond_secondary = noncons_diamond_secondary_threaded[Threads.threadid()]

    # Calculate flux
    riemann!(fstar, fstarnode, u_surfaces, s, equations(dg), nnodes(dg), orientations)

    # Compute the nonconservative numerical "flux" along a surface
    # Done twice because left/right orientation matters så
    # 1 -> primary element and 2 -> secondary element
    # See Bohm et al. 2018 for details on the nonconservative diamond "flux"
    @views noncons_surface_flux!(noncons_diamond_primary,
                                 u_surfaces[1,:,:,:], u_surfaces[2,:,:,:],
                                 s, equations(dg), nnodes(dg), orientations)
    @views noncons_surface_flux!(noncons_diamond_secondary,
                                 u_surfaces[2,:,:,:], u_surfaces[1,:,:,:],
                                 s, equations(dg), nnodes(dg), orientations)

    # Get neighboring elements
    left_neighbor_id  = neighbor_ids[1, s]
    right_neighbor_id = neighbor_ids[2, s]

    # Determine surface direction with respect to elements:
    # orientation = 1: left -> 2, right -> 1
    # orientation = 2: left -> 4, right -> 3
    left_neighbor_direction = 2 * orientations[s]
    right_neighbor_direction = 2 * orientations[s] - 1

    # Copy flux to left and right element storage
    for i in 1:nnodes(dg)
      for v in 1:nvariables(dg)
        surface_flux[v, i, left_neighbor_direction,  left_neighbor_id]  = (fstar[v, i] +
            noncons_diamond_primary[v, i])
        surface_flux[v, i, right_neighbor_direction, right_neighbor_id] = (fstar[v, i] +
            noncons_diamond_secondary[v, i])
      end
    end
  end
end


# Calculate and store fluxes across mortars (select correct method based on mortar type)
calc_mortar_flux!(dg) = calc_mortar_flux!(dg, Val(dg.mortar_type), dg.current_mortar_ids)


# Calculate and store fluxes across L2 mortars
<<<<<<< HEAD
function calc_mortar_flux!(dg, ::Val{:l2}, current_mortar_ids)
  calc_mortar_flux!(dg.elements.surface_flux, dg, Val(:l2), current_mortar_ids,
                    dg.l2mortars.neighbor_ids, dg.l2mortars.u_lower,
                    dg.l2mortars.u_upper, dg.l2mortars.orientations)
end
function calc_mortar_flux!(surface_flux::Array{Float64, 4}, dg, ::Val{:l2}, current_mortar_ids,
=======
calc_mortar_flux!(dg, v::Val{:l2}) = calc_mortar_flux!(dg.elements.surface_flux, dg, v,
                                                      dg.l2mortars.neighbor_ids,
                                                      dg.l2mortars.u_lower,
                                                      dg.l2mortars.u_upper,
                                                      dg.l2mortars.orientations)
function calc_mortar_flux!(surface_flux::Array{Float64, 4}, dg, ::Val{:l2},
>>>>>>> 2f9a1573
                           neighbor_ids::Matrix{Int}, u_lower::Array{Float64, 4},
                           u_upper::Array{Float64, 4}, orientations::Vector{Int})
  # Type alias only for convenience
  A2d = MArray{Tuple{nvariables(dg), nnodes(dg)}, Float64}
  A1d = MArray{Tuple{nvariables(dg)}, Float64}

  # Pre-allocate data structures to speed up computation (thread-safe)
  fstar_upper_threaded = [A2d(undef) for _ in 1:Threads.nthreads()]
  fstar_lower_threaded = [A2d(undef) for _ in 1:Threads.nthreads()]
  fstarnode_upper_threaded = [A1d(undef) for _ in 1:Threads.nthreads()]
  fstarnode_lower_threaded = [A1d(undef) for _ in 1:Threads.nthreads()]

  #=@inbounds Threads.@threads for m = 1:dg.n_l2mortars=#
  Threads.@threads for m in current_mortar_ids
    large_element_id = dg.l2mortars.neighbor_ids[3, m]
    upper_element_id = dg.l2mortars.neighbor_ids[2, m]
    lower_element_id = dg.l2mortars.neighbor_ids[1, m]

    # Choose thread-specific pre-allocated container
    fstar_upper = fstar_upper_threaded[Threads.threadid()]
    fstar_lower = fstar_lower_threaded[Threads.threadid()]
    fstarnode_upper = fstarnode_upper_threaded[Threads.threadid()]
    fstarnode_lower = fstarnode_lower_threaded[Threads.threadid()]

    # Calculate fluxes
    riemann!(fstar_upper, fstarnode_upper, u_upper, m, equations(dg), nnodes(dg), orientations)
    riemann!(fstar_lower, fstarnode_lower, u_lower, m, equations(dg), nnodes(dg), orientations)

    # Copy flux small to small
    if dg.l2mortars.large_sides[m] == 1 # -> small elements on right side
      if dg.l2mortars.orientations[m] == 1
        # L2 mortars in x-direction
        surface_flux[:, :, 1, upper_element_id] .= fstar_upper
        surface_flux[:, :, 1, lower_element_id] .= fstar_lower
      else
        # L2 mortars in y-direction
        surface_flux[:, :, 3, upper_element_id] .= fstar_upper
        surface_flux[:, :, 3, lower_element_id] .= fstar_lower
      end
    else # large_sides[m] == 2 -> small elements on left side
      if dg.l2mortars.orientations[m] == 1
        # L2 mortars in x-direction
        surface_flux[:, :, 2, upper_element_id] .= fstar_upper
        surface_flux[:, :, 2, lower_element_id] .= fstar_lower
      else
        # L2 mortars in y-direction
        surface_flux[:, :, 4, upper_element_id] .= fstar_upper
        surface_flux[:, :, 4, lower_element_id] .= fstar_lower
      end
    end

    # Project small fluxes to large element
    for v = 1:nvariables(dg)
      @views large_surface_flux = (dg.l2mortar_reverse_upper * fstar_upper[v, :] +
                                   dg.l2mortar_reverse_lower * fstar_lower[v, :])
      if dg.l2mortars.large_sides[m] == 1 # -> large element on left side
        if dg.l2mortars.orientations[m] == 1
          # L2 mortars in x-direction
          surface_flux[v, :, 2, large_element_id] .= large_surface_flux
        else
          # L2 mortars in y-direction
          surface_flux[v, :, 4, large_element_id] .= large_surface_flux
        end
      else # large_sides[m] == 2 -> large element on right side
        if dg.l2mortars.orientations[m] == 1
          # L2 mortars in x-direction
          surface_flux[v, :, 1, large_element_id] .= large_surface_flux
        else
          # L2 mortars in y-direction
          surface_flux[v, :, 3, large_element_id] .= large_surface_flux
        end
      end
    end
  end
end


# Calculate and store fluxes across EC mortars
<<<<<<< HEAD
function calc_mortar_flux!(dg, ::Val{:ec}, current_mortar_ids)
  calc_mortar_flux!(dg.elements.surface_flux, dg, Val(:ec), current_mortar_ids,
                    dg.ecmortars.neighbor_ids, dg.ecmortars.u_lower,
                    dg.ecmortars.u_upper, dg.ecmortars.u_large,
                    dg.ecmortars.orientations)
end
function calc_mortar_flux!(surface_flux::Array{Float64, 4}, dg, ::Val{:ec}, current_mortar_ids,
=======
calc_mortar_flux!(dg, v::Val{:ec}) = calc_mortar_flux!(dg.elements.surface_flux, dg, v,
                                                      dg.ecmortars.neighbor_ids,
                                                      dg.ecmortars.u_lower,
                                                      dg.ecmortars.u_upper,
                                                      dg.ecmortars.u_large,
                                                      dg.ecmortars.orientations)
function calc_mortar_flux!(surface_flux::Array{Float64, 4}, dg, ::Val{:ec},
>>>>>>> 2f9a1573
                           neighbor_ids::Matrix{Int},
                           u_lower::Array{Float64, 3},
                           u_upper::Array{Float64, 3},
                           u_large::Array{Float64, 3},
                           orientations::Vector{Int})
  # Type alias only for convenience
  A3d = MArray{Tuple{nvariables(dg), nnodes(dg), nnodes(dg)}, Float64}
  A1d = MArray{Tuple{nvariables(dg)}, Float64}

  # Pre-allocate data structures to speed up computation (thread-safe)
  fstar_upper_threaded = [A3d(undef) for _ in 1:Threads.nthreads()]
  fstar_lower_threaded = [A3d(undef) for _ in 1:Threads.nthreads()]
  fstarnode_upper_threaded = [A1d(undef) for _ in 1:Threads.nthreads()]
  fstarnode_lower_threaded = [A1d(undef) for _ in 1:Threads.nthreads()]

  # Store matrix references for convenience (notation: R -> large, L -> small)
  # Note: the same notation is used in the publications of Lucas Friedrich
  PR2L_upper = dg.mortar_forward_upper
  PR2L_lower = dg.mortar_forward_lower
  PL2R_upper = dg.ecmortar_reverse_upper
  PL2R_lower = dg.ecmortar_reverse_lower

  #=@inbounds Threads.@threads for m = 1:dg.n_ecmortars=#
  Threads.@threads for m in current_mortar_ids
    large_element_id = dg.ecmortars.neighbor_ids[3, m]
    upper_element_id = dg.ecmortars.neighbor_ids[2, m]
    lower_element_id = dg.ecmortars.neighbor_ids[1, m]

    # Choose thread-specific pre-allocated container
    fstar_upper = fstar_upper_threaded[Threads.threadid()]
    fstar_lower = fstar_lower_threaded[Threads.threadid()]
    fstarnode_upper = fstarnode_upper_threaded[Threads.threadid()]
    fstarnode_lower = fstarnode_lower_threaded[Threads.threadid()]

    # Calculate fluxes
    if dg.ecmortars.large_sides[m] == 1 # -> small elements on right side, large element on left
      riemann!(fstar_upper, fstarnode_upper, u_large, u_upper, m,
               equations(dg), nnodes(dg), orientations)
      riemann!(fstar_lower, fstarnode_lower, u_large, u_lower, m,
               equations(dg), nnodes(dg), orientations)
    else # large_sides[m] == 2 -> small elements on left side, large element on right
      riemann!(fstar_upper, fstarnode_upper, u_upper, u_large, m,
               equations(dg), nnodes(dg), orientations)
      riemann!(fstar_lower, fstarnode_lower, u_lower, u_large, m,
               equations(dg), nnodes(dg), orientations)
    end

    # Transfer fluxes to elements
    if dg.ecmortars.large_sides[m] == 1 # -> small elements on right side, large element on left
      if dg.ecmortars.orientations[m] == 1
        # EC mortars in x-direction
        surface_flux[:, :, 2, large_element_id] .= 0.0
        surface_flux[:, :, 1, upper_element_id] .= 0.0
        surface_flux[:, :, 1, lower_element_id] .= 0.0
        for i in 1:nnodes(dg)
          for l in 1:nnodes(dg)
            for v in 1:nvariables(dg)
              surface_flux[v, i, 2, large_element_id] += (PL2R_upper[i, l] * fstar_upper[v, i, l] +
                                                          PL2R_lower[i, l] * fstar_lower[v, i, l])
              surface_flux[v, i, 1, upper_element_id] +=  PR2L_upper[i, l] * fstar_upper[v, l, i]
              surface_flux[v, i, 1, lower_element_id] +=  PR2L_lower[i, l] * fstar_lower[v, l, i]
            end
          end
        end
      else
        # EC mortars in y-direction
        surface_flux[:, :, 4, large_element_id] .= 0.0
        surface_flux[:, :, 3, upper_element_id] .= 0.0
        surface_flux[:, :, 3, lower_element_id] .= 0.0
        for i in 1:nnodes(dg)
          for l in 1:nnodes(dg)
            for v in 1:nvariables(dg)
              surface_flux[v, i, 4, large_element_id] += (PL2R_upper[i, l] * fstar_upper[v, i, l] +
                                                          PL2R_lower[i, l] * fstar_lower[v, i, l])
              surface_flux[v, i, 3, upper_element_id] +=  PR2L_upper[i, l] * fstar_upper[v, l, i]
              surface_flux[v, i, 3, lower_element_id] +=  PR2L_lower[i, l] * fstar_lower[v, l, i]
            end
          end
        end
      end
    else # large_sides[m] == 2 -> small elements on left side, large element on right
      if dg.ecmortars.orientations[m] == 1
        # EC mortars in x-direction
        surface_flux[:, :, 1, large_element_id] .= 0.0
        surface_flux[:, :, 2, upper_element_id] .= 0.0
        surface_flux[:, :, 2, lower_element_id] .= 0.0
        for i in 1:nnodes(dg)
          for l in 1:nnodes(dg)
            for v in 1:nvariables(dg)
              surface_flux[v, i, 1, large_element_id] += (PL2R_upper[i, l] * fstar_upper[v, l, i] +
                                                          PL2R_lower[i, l] * fstar_lower[v, l, i])
              surface_flux[v, i, 2, upper_element_id] +=  PR2L_upper[i, l] * fstar_upper[v, i, l]
              surface_flux[v, i, 2, lower_element_id] +=  PR2L_lower[i, l] * fstar_lower[v, i, l]
            end
          end
        end
      else
        # EC mortars in y-direction
        surface_flux[:, :, 3, large_element_id] .= 0.0
        surface_flux[:, :, 4, upper_element_id] .= 0.0
        surface_flux[:, :, 4, lower_element_id] .= 0.0
        for i in 1:nnodes(dg)
          for l in 1:nnodes(dg)
            for v in 1:nvariables(dg)
              surface_flux[v, i, 3, large_element_id] += (PL2R_upper[i, l] * fstar_upper[v, l, i] +
                                                          PL2R_lower[i, l] * fstar_lower[v, l, i])
              surface_flux[v, i, 4, upper_element_id] +=  PR2L_upper[i, l] * fstar_upper[v, i, l]
              surface_flux[v, i, 4, lower_element_id] +=  PR2L_lower[i, l] * fstar_lower[v, i, l]
            end
          end
        end
      end
    end
  end
end


# Calculate surface integrals and update u_t
calc_surface_integral!(dg) = calc_surface_integral!(dg.elements.u_t, dg.current_element_ids, dg,
                                                    dg.elements.surface_flux, dg.lhat)
function calc_surface_integral!(u_t::Array{Float64, 4}, element_ids, dg,
                                surface_flux::Array{Float64, 4}, lhat::SMatrix)
  for element_id in element_ids
    for l = 1:nnodes(dg)
      for v = 1:nvariables(dg)
        # surface at -x
        u_t[v, 1,          l, element_id] -= surface_flux[v, l, 1, element_id] * lhat[1,          1]
        # surface at +x
        u_t[v, nnodes(dg), l, element_id] += surface_flux[v, l, 2, element_id] * lhat[nnodes(dg), 2]
        # surface at -y
        u_t[v, l, 1,          element_id] -= surface_flux[v, l, 3, element_id] * lhat[1,          1]
        # surface at +y
        u_t[v, l, nnodes(dg), element_id] += surface_flux[v, l, 4, element_id] * lhat[nnodes(dg), 2]
      end
    end
  end
end


# Apply Jacobian from mapping to reference element
function apply_jacobian!(dg)
  apply_jacobian!(dg, dg.current_element_ids)
end
function apply_jacobian!(dg, element_ids)
  for element_id in element_ids
    for j = 1:nnodes(dg)
      for i = 1:nnodes(dg)
        for v = 1:nvariables(dg)
          dg.elements.u_t[v, i, j, element_id] *= -dg.elements.inverse_jacobian[element_id]
        end
      end
    end
  end
end


# Calculate source terms and apply them to u_t
function calc_sources!(dg::Dg, t)
  calc_sources!(dg, dg.current_element_ids, t)
end
function calc_sources!(dg::Dg, element_ids, t)
  equation = equations(dg)
  if equation.sources == "none"
    return
  end

  for element_id in element_ids
    sources(equations(dg), dg.elements.u_t, dg.elements.u,
            dg.elements.node_coordinates, element_id, t, nnodes(dg))
  end
end


# Calculate stable time step size
function Solvers.calc_dt(dg::Dg, cfl)
  min_dt = Inf
  for element_id = 1:dg.n_elements
    dt = calc_max_dt(equations(dg), dg.elements.u, element_id, nnodes(dg),
                     dg.elements.inverse_jacobian[element_id], cfl)
    min_dt = min(min_dt, dt)
  end

  return min_dt
end

# Calculate blending factors used for shock capturing, or amr control
function calc_blending_factors(alpha::Vector{Float64}, out, dg, u::AbstractArray{Float64},
                               alpha_max::Float64, alpha_min::Float64, do_smoothing::Bool,
                               indicator_variable)
  # Calculate blending factor
  indicator = zeros(1, nnodes(dg), nnodes(dg))
  threshold = 0.5 * 10^(-1.8 * (nnodes(dg))^0.25)
  parameter_s = log((1 - 0.0001)/0.0001)

  for element_id in 1:dg.n_elements
    # Calculate indicator variables at Gauss-Lobatto nodes
    cons2indicator!(indicator, equations(dg), u, element_id, nnodes(dg), indicator_variable)

    # Convert to modal representation
    modal = nodal2modal(indicator, dg.inverse_vandermonde_legendre)

    # Calculate total energies for all modes, without highest, without two highest
    total_energy = 0.0
    for j in 1:nnodes(dg)
      for i in 1:nnodes(dg)
        total_energy += modal[1, i, j]^2
      end
    end
    total_energy_clip1 = 0.0
    for j in 1:(nnodes(dg)-1)
      for i in 1:(nnodes(dg)-1)
        total_energy_clip1 += modal[1, i, j]^2
      end
    end
    total_energy_clip2 = 0.0
    for j in 1:(nnodes(dg)-2)
      for i in 1:(nnodes(dg)-2)
        total_energy_clip2 += modal[1, i, j]^2
      end
    end

    # Calculate energy in lower modes
    energy = max((total_energy - total_energy_clip1)/total_energy,
                 (total_energy_clip1 - total_energy_clip2)/total_energy_clip1)

    alpha[element_id] = 1/(1 + exp(-parameter_s/threshold * (energy - threshold)))

    # Take care of the case close to pure DG
    if (alpha[element_id] < alpha_min)
      alpha[element_id] = 0.
    end

    # Take care of the case close to pure FV
    if (alpha[element_id] > 1-alpha_min)
      alpha[element_id] = 1.
    end

    # Clip the maximum amount of FV allowed
    alpha[element_id] = min(alpha_max, alpha[element_id])
  end

  if (do_smoothing)
    # Diffuse alpha values by setting each alpha to at least 50% of neighboring elements' alpha
    # Copy alpha values such that smoothing is indpedenent of the element access order
    alpha_pre_smooth = copy(alpha)

    # Loop over surfaces
    for surface_id in 1:dg.n_surfaces
      # Get neighboring element ids
      left  = dg.surfaces.neighbor_ids[1, surface_id]
      right = dg.surfaces.neighbor_ids[2, surface_id]

      # Apply smoothing
      alpha[left]  = max(alpha_pre_smooth[left],  0.5 * alpha_pre_smooth[right], alpha[left])
      alpha[right] = max(alpha_pre_smooth[right], 0.5 * alpha_pre_smooth[left],  alpha[right])
    end

    # Loop over L2 mortars
    for l2mortar_id in 1:dg.n_l2mortars
      # Get neighboring element ids
      lower = dg.l2mortars.neighbor_ids[1, l2mortar_id]
      upper = dg.l2mortars.neighbor_ids[2, l2mortar_id]
      large = dg.l2mortars.neighbor_ids[3, l2mortar_id]

      # Apply smoothing
      alpha[lower] = max(alpha_pre_smooth[lower], 0.5 * alpha_pre_smooth[large], alpha[lower])
      alpha[upper] = max(alpha_pre_smooth[upper], 0.5 * alpha_pre_smooth[large], alpha[upper])
      alpha[large] = max(alpha_pre_smooth[large], 0.5 * alpha_pre_smooth[lower], alpha[large])
      alpha[large] = max(alpha_pre_smooth[large], 0.5 * alpha_pre_smooth[upper], alpha[large])
    end

    # Loop over EC mortars
    for ecmortar_id in 1:dg.n_ecmortars
      # Get neighboring element ids
      lower = dg.ecmortars.neighbor_ids[1, ecmortar_id]
      upper = dg.ecmortars.neighbor_ids[2, ecmortar_id]
      large = dg.ecmortars.neighbor_ids[3, ecmortar_id]

      # Apply smoothing
      alpha[lower] = max(alpha_pre_smooth[lower], 0.5 * alpha_pre_smooth[large], alpha[lower])
      alpha[upper] = max(alpha_pre_smooth[upper], 0.5 * alpha_pre_smooth[large], alpha[upper])
      alpha[large] = max(alpha_pre_smooth[large], 0.5 * alpha_pre_smooth[lower], alpha[large])
      alpha[large] = max(alpha_pre_smooth[large], 0.5 * alpha_pre_smooth[upper], alpha[large])
    end
  end

  # Clip blending factor for values close to zero (-> pure DG)
  dg_only = isapprox.(alpha, 0, atol=1e-12)
  element_ids_dg = collect(1:dg.n_elements)[dg_only .== 1]
  element_ids_dgfv = collect(1:dg.n_elements)[dg_only .!= 1]

  push!(out, element_ids_dg)
  push!(out, element_ids_dgfv)
end


function Solvers.update_level_info!(dg::Dg, mesh::TreeMesh)
  # Get minimum and maximum level
  min_level = minimum_level(mesh.tree)
  max_level = maximum_level(mesh.tree)
  n_levels = max_level - min_level + 1

  # level_id counts the existing refinement levels in decreasing order:
  # level = max_level:   level_id = 1
  # level = max_level-1: level_id = 2
  # level = max_level-2: level_id = 3
  # ...
  # level = min_level:   level_id = n_levels

  # Reset level info for elements
  dg.level_info_elements = [Vector{Int}() for _ in 1:n_levels]
  dg.level_info_elements_acc = [Vector{Int}() for _ in 1:n_levels]

  # TODO: For the accumulated values, we should not store the min_level since
  # it contains all cell ids by definition. It is left for the moment to
  # simplify the implementation.

  # Determine level for each element
  tmp = BitArray(undef, n_levels, dg.n_elements)
  for element_id in 1:dg.n_elements
    # Determine level
    level = mesh.tree.levels[dg.elements.cell_ids[element_id]]
    # Convert to level id
    level_id = max_level + 1 - level
    push!(dg.level_info_elements[level_id], element_id)

    # Add to accumulated container
    for l in level_id:n_levels
      push!(dg.level_info_elements_acc[l], element_id)
    end
  end
  @assert length(dg.level_info_elements_acc[end]) == dg.n_elements "highest level should contain all elements"

  # Reset level info for surfaces
  dg.level_info_surfaces_acc = [Vector{Int}() for _ in 1:n_levels]

  # Determine level for each surface
  # Note: Since surfaces are by definition between same-sized elements, i.e.,
  # elements at the same refinement level, we need to consider only one of the
  # neighbor elements (here: the left one) in determining to which level this
  # surface belongs.
  for surface_id in 1:dg.n_surfaces
    # Get element ids
    element_id_left = dg.surfaces.neighbor_ids[1, surface_id]

    # Determine level
    level_left = mesh.tree.levels[dg.elements.cell_ids[element_id_left]]

    # Convert to level id
    level_id_left = max_level + 1 - level_left

    # Add to accumulated container
    for l in level_id_left:n_levels
      push!(dg.level_info_surfaces_acc[l], surface_id)
    end
  end
  @assert length(dg.level_info_surfaces_acc[end]) == dg.n_surfaces "highest level should contain all surfaces"

  # Reset level info for mortars
  dg.level_info_mortars_acc = [Vector{Int}() for _ in 1:n_levels]

  # Store for convenience
  n_mortars = dg.mortar_type === :l2 ? dg.n_l2mortars : dg.n_ecmortars
  mortars = dg.mortar_type === :l2 ? dg.l2mortars : dg.ecmortars

  # Determine level for each mortar
  # Since mortars belong by definition to two levels, theoretically we have to
  # add them twice: Once for each level of its neighboring elements. However,
  # as we store the accumulated mortar ids, we only need to consider the one of
  # the small neighbors (here: the lower one), is it has the higher level and
  # thus the lower level id.
  for mortar_id in 1:n_mortars
    # Get element ids
    element_id_lower = mortars.neighbor_ids[1, mortar_id]

    # Determine level
    level_lower = mesh.tree.levels[dg.elements.cell_ids[element_id_lower]]

    # Convert to level id
    level_id_lower = max_level + 1 - level_lower

    # Add to accumulated container
    for l in level_id_lower:n_levels
      push!(dg.level_info_mortars_acc[l], mortar_id)
    end
  end
  @assert length(dg.level_info_mortars_acc[end]) == n_mortars "highest level should contain all mortars"
end


function Solvers.set_acc_level_id!(dg::Dg, acc_level_id::Int)
  dg.current_element_ids = dg.level_info_elements_acc[acc_level_id]
  dg.current_surface_ids = dg.level_info_surfaces_acc[acc_level_id]
  dg.current_mortar_ids = dg.level_info_mortars_acc[acc_level_id]
end


# Note: this is included here since it depends on definitions in the DG main file
include("dg_amr.jl")


end # module<|MERGE_RESOLUTION|>--- conflicted
+++ resolved
@@ -1212,11 +1212,6 @@
 end
 
 
-<<<<<<< HEAD
-# Calculate and store fluxes across surfaces
-calc_surface_flux!(dg) = calc_surface_flux!(dg.elements.surface_flux,
-                                            dg.current_surface_ids,
-=======
 # Calculate and the surface fluxes (standard Riemann and nonconservative parts) at an interface
 # OBS! Regarding the nonconservative terms: 1) only implemented to work on conforming meshes
 #                                           2) only needed for the MHD equations
@@ -1225,18 +1220,13 @@
 
 # Calculate and store Riemann fluxes across surfaces
 calc_surface_flux!(dg, v::Val{false}) = calc_surface_flux!(dg.elements.surface_flux,
->>>>>>> 2f9a1573
-                                            dg.surfaces.neighbor_ids,
-                                            dg.surfaces.u, dg, v,
-                                            dg.surfaces.orientations)
-<<<<<<< HEAD
+                                                           dg.current_surface_ids,
+                                                           dg.surfaces.neighbor_ids,
+                                                           dg.surfaces.u, dg, v,
+                                                           dg.surfaces.orientations)
 function calc_surface_flux!(surface_flux::Array{Float64, 4}, surface_ids,
                             neighbor_ids::Matrix{Int},
-                            u_surfaces::Array{Float64, 4}, dg::Dg,
-=======
-function calc_surface_flux!(surface_flux::Array{Float64, 4}, neighbor_ids::Matrix{Int},
                             u_surfaces::Array{Float64, 4}, dg::Dg, ::Val{false},
->>>>>>> 2f9a1573
                             orientations::Vector{Int})
   # Type alias only for convenience
   A2d = MArray{Tuple{nvariables(dg), nnodes(dg)}, Float64}
@@ -1345,21 +1335,12 @@
 
 
 # Calculate and store fluxes across L2 mortars
-<<<<<<< HEAD
-function calc_mortar_flux!(dg, ::Val{:l2}, current_mortar_ids)
-  calc_mortar_flux!(dg.elements.surface_flux, dg, Val(:l2), current_mortar_ids,
+function calc_mortar_flux!(dg, v::Val{:l2}, current_mortar_ids)
+  calc_mortar_flux!(dg.elements.surface_flux, dg, v, current_mortar_ids,
                     dg.l2mortars.neighbor_ids, dg.l2mortars.u_lower,
                     dg.l2mortars.u_upper, dg.l2mortars.orientations)
 end
 function calc_mortar_flux!(surface_flux::Array{Float64, 4}, dg, ::Val{:l2}, current_mortar_ids,
-=======
-calc_mortar_flux!(dg, v::Val{:l2}) = calc_mortar_flux!(dg.elements.surface_flux, dg, v,
-                                                      dg.l2mortars.neighbor_ids,
-                                                      dg.l2mortars.u_lower,
-                                                      dg.l2mortars.u_upper,
-                                                      dg.l2mortars.orientations)
-function calc_mortar_flux!(surface_flux::Array{Float64, 4}, dg, ::Val{:l2},
->>>>>>> 2f9a1573
                            neighbor_ids::Matrix{Int}, u_lower::Array{Float64, 4},
                            u_upper::Array{Float64, 4}, orientations::Vector{Int})
   # Type alias only for convenience
@@ -1438,23 +1419,13 @@
 
 
 # Calculate and store fluxes across EC mortars
-<<<<<<< HEAD
-function calc_mortar_flux!(dg, ::Val{:ec}, current_mortar_ids)
-  calc_mortar_flux!(dg.elements.surface_flux, dg, Val(:ec), current_mortar_ids,
+function calc_mortar_flux!(dg, v::Val{:ec}, current_mortar_ids)
+  calc_mortar_flux!(dg.elements.surface_flux, dg, v, current_mortar_ids,
                     dg.ecmortars.neighbor_ids, dg.ecmortars.u_lower,
                     dg.ecmortars.u_upper, dg.ecmortars.u_large,
                     dg.ecmortars.orientations)
 end
 function calc_mortar_flux!(surface_flux::Array{Float64, 4}, dg, ::Val{:ec}, current_mortar_ids,
-=======
-calc_mortar_flux!(dg, v::Val{:ec}) = calc_mortar_flux!(dg.elements.surface_flux, dg, v,
-                                                      dg.ecmortars.neighbor_ids,
-                                                      dg.ecmortars.u_lower,
-                                                      dg.ecmortars.u_upper,
-                                                      dg.ecmortars.u_large,
-                                                      dg.ecmortars.orientations)
-function calc_mortar_flux!(surface_flux::Array{Float64, 4}, dg, ::Val{:ec},
->>>>>>> 2f9a1573
                            neighbor_ids::Matrix{Int},
                            u_lower::Array{Float64, 3},
                            u_upper::Array{Float64, 3},
