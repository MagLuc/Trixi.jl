using .Mesh: generate_mesh, load_mesh
using .Mesh.Trees: length, count_leaf_cells, minimum_level, maximum_level
using .Equations: make_equations, nvariables
using .Solvers: make_solver, set_initial_conditions, analyze_solution, calc_dt, ndofs,
                calc_amr_indicator, rhs!
using .TimeDisc: timestep!
using .Auxiliary: parse_commandline_arguments, parse_parameters_file,
                  parameter, setparameter, timer, print_startup_message
using .Io: save_restart_file, save_solution_file, save_mesh_file, load_restart_file!
using .AMR: adapt!

using Printf: println, @printf
using TimerOutputs: @timeit, print_timer, reset_timer!, @notimeit
using Profile: clear_malloc_data
using UnPack: @unpack


"""
    run(parameters_file=nothing; verbose=false, args=nothing, refinement_level_increment=0)

Run a Trixi simulation with the parameters in `parameters_file`.

If `verbose` is `true`, additional output will be generated on the terminal
that may help with debugging.  If `args` is given, it should be an
`ARGS`-like array of strings that holds command line arguments, and will be
interpreted by the `parse_commandline_arguments` function. In this case, the values of
`parameters_file` and `verbose` are ignored. If a value for
`refinement_level_increment` is given, `initial_refinement_level` will be
 increased by this value before running the simulation (mostly used by EOC analysis).

# Examples
```julia
julia> Trixi.run("examples/parameters.toml", verbose=true)
[...]
```
"""
<<<<<<< HEAD
function run(parameters_file=nothing; verbose=false, args=nothing, refinement_level_increment=0)
=======
function run(parameters_file=nothing; verbose=false, args=nothing)
  # Separate initialization and execution into two functions such that Julia can specialize the code in `run_simulation` for the actual type of `solver` and `mesh`
  mesh, solver, time_parameters = init_simulation(parameters_file, verbose=verbose, args=args)
  run_simulation(mesh, solver, time_parameters)
end


function init_simulation(parameters_file; verbose=false, args=nothing)
>>>>>>> d270ed5a
  # Reset timer
  reset_timer!(timer())

  # Handle command line arguments
  @timeit timer() "parse command line" if !isnothing(args)
    # If args are given explicitly, parse command line arguments
    args = parse_commandline_arguments(args)
  else
    # Otherwise interpret keyword arguments as command line arguments
    args = Dict{String, Any}()
    if isnothing(parameters_file)
      error("missing 'parameters_file' argument")
    end
    args["parameters_file"] = parameters_file
    args["verbose"] = verbose
  end

  # Set global verbosity
  globals[:verbose] = args["verbose"]

  # Print starup message
  print_startup_message()

  # Parse parameters file
  @timeit timer() "read parameter file" parse_parameters_file(args["parameters_file"])

  # Start simulation with an increased initial refinement level if specified
  # for convergence analysis
  if refinement_level_increment != 0
    setparameter("initial_refinement_level",
      parameter("initial_refinement_level") + refinement_level_increment)
  end

  # Check if this is a restart from a previous result or a new simulation
  restart = parameter("restart", false)
  if restart
    restart_filename = parameter("restart_filename")
  end

  # Initialize mesh
  if restart
    print("Loading mesh... ")
    @timeit timer() "mesh loading" mesh = load_mesh(restart_filename)
    println("done")
  else
    print("Creating mesh... ")
    @timeit timer() "mesh creation" mesh = generate_mesh()
    mesh.current_filename = save_mesh_file(mesh)
    mesh.unsaved_changes = false
    println("done")
  end

  # Initialize system of equations
  print("Initializing system of equations... ")
  equations_name = parameter("equations", valid=["linearscalaradvection", "euler", "mhd",
                                                 "hyperbolicdiffusion"])
  equations = make_equations(equations_name)
  println("done")

  # Initialize solver
  print("Initializing solver... ")
  solver_name = parameter("solver", valid=["dg"])
  solver = make_solver(solver_name, equations, mesh)
  println("done")

  # Sanity checks
  # If DG volume integral type is weak form, volume flux type must be central_flux,
  # as everything else does not make sense
  if solver.volume_integral_type == :weak_form && equations.volume_flux_type != :central_flux
    error("using the weak formulation with a volume flux other than 'central_flux' does not make sense")
  end

  # Initialize solution
  amr_interval = parameter("amr_interval", 0)
  adapt_initial_conditions = parameter("adapt_initial_conditions", true)
  adapt_initial_conditions_only_refine = parameter("adapt_initial_conditions_only_refine", true)
  if restart
    print("Loading restart file...")
    time, step = load_restart_file!(solver, restart_filename)
    println("done")
  else
    print("Applying initial conditions... ")
    t_start = parameter("t_start")
    time = t_start
    step = 0
    set_initial_conditions(solver, time)
    println("done")

    # If AMR is enabled, adapt mesh and re-apply ICs
    if amr_interval > 0 && adapt_initial_conditions
      @timeit timer() "initial condition AMR" has_changed = adapt!(mesh, solver, time,
          only_refine=adapt_initial_conditions_only_refine)

      # Iterate until mesh does not change anymore
      while has_changed
        set_initial_conditions(solver, time)
        @timeit timer() "initial condition AMR" has_changed = adapt!(mesh, solver, time,
            only_refine=adapt_initial_conditions_only_refine)
      end

      # Save mesh file
      mesh.current_filename = save_mesh_file(mesh)
      mesh.unsaved_changes = false
    end
  end
  t_end = parameter("t_end")

  # Print setup information
  solution_interval = parameter("solution_interval", 0)
  restart_interval = parameter("restart_interval", 0)
  N = parameter("N") # FIXME: This is currently the only DG-specific code in here
  n_steps_max = parameter("n_steps_max")
  cfl = parameter("cfl")
  initial_conditions = parameter("initial_conditions")
  sources = parameter("sources", "none")
  n_leaf_cells = count_leaf_cells(mesh.tree)
  min_level = minimum_level(mesh.tree)
  max_level = maximum_level(mesh.tree)
  domain_center = mesh.tree.center_level_0
  domain_length = mesh.tree.length_level_0
  min_dx = domain_length / 2^max_level
  max_dx = domain_length / 2^min_level
  s = ""
  s *= """| Simulation setup
          | ----------------
          | working directory:  $(pwd())
          | parameters file:    $(args["parameters_file"])
          | equations:          $equations_name
          | | #variables:       $(nvariables(equations))
          | | variable names:   $(join(equations.varnames_cons, ", "))
          | sources:            $sources
          | restart:            $(restart ? "yes" : "no")
          """
  if restart
    s *= "| | restart timestep: $step\n"
    s *= "| | restart time:     $time\n"
  else
    s *= "| initial conditions: $initial_conditions\n"
    s *= "| t_start:            $t_start\n"
  end
  s *= """| t_end:              $t_end
          | AMR:                $(amr_interval > 0 ? "yes" : "no")
          """
  if amr_interval > 0
    s *= "| | AMR interval:     $amr_interval\n"
    s *= "| | adapt ICs:        $(adapt_initial_conditions ? "yes" : "no")\n"
  end
  s *= """| n_steps_max:        $n_steps_max
          | restart interval:   $restart_interval
          | solution interval:  $solution_interval
          | #parallel threads:  $(Threads.nthreads())
          |
          | Solver
          | | solver:           $solver_name
          | | N:                $N
          | | CFL:              $cfl
          | | volume integral:  $(string(solver.volume_integral_type))
          | | volume flux:      $(string(equations.volume_flux_type))
          | | surface flux:     $(string(equations.surface_flux))
          | | #elements:        $(solver.n_elements)
          | | #surfaces:        $(solver.n_surfaces)
          | | #boundaries:      $(solver.n_boundaries)
          | | #l2mortars:       $(solver.n_l2mortars)
          | | #DOFs:            $(ndofs(solver))
          |
          | Mesh
          | | #cells:           $(length(mesh.tree))
          | | #leaf cells:      $n_leaf_cells
          | | minimum level:    $min_level
          | | maximum level:    $max_level
          | | domain center:    $(join(domain_center, ", "))
          | | domain length:    $domain_length
          | | minimum dx:       $min_dx
          | | maximum dx:       $max_dx
          """
  println()
  println(s)

  # Set up main loop
  save_final_solution = parameter("save_final_solution", true)
  save_final_restart = parameter("save_final_restart", true)
  analysis_interval = parameter("analysis_interval", 0)
  if analysis_interval > 0
    alive_interval = parameter("alive_interval", div(analysis_interval, 10))
  else
    alive_interval = 0
  end

  # Save initial conditions if desired
  if !restart && parameter("save_initial_solution", true)
    # we need to make sure, that derived quantities, such as e.g. blending
    # factor is already computed for the initial condition
    @notimeit timer() rhs!(solver, time)
    save_solution_file(solver, mesh, time, 0, step)
  end

  # Print initial solution analysis and initialize solution analysis
  if analysis_interval > 0
    analyze_solution(solver, mesh, time, 0, step, 0, 0)
  end

  time_parameters = (time=time, step=step, t_end=t_end, cfl=cfl,
                    n_steps_max=n_steps_max,
                    save_final_solution=save_final_solution,
                    save_final_restart=save_final_restart,
                    analysis_interval=analysis_interval,
                    alive_interval=alive_interval,
                    solution_interval=solution_interval,
                    amr_interval=amr_interval,
                    restart_interval=restart_interval)
  return mesh, solver, time_parameters
end


function run_simulation(mesh, solver, time_parameters)
  @unpack time, step, t_end, cfl, n_steps_max,
          save_final_solution, save_final_restart,
          analysis_interval, alive_interval,
          solution_interval, amr_interval,
          restart_interval = time_parameters

  loop_start_time = time_ns()
  analysis_start_time = time_ns()
  output_time = 0.0
  n_analysis_timesteps = 0

  # Declare variables to return error norms calculated in main loop
  # (needed such that the values are accessible outside of the main loop)
  local l2_error, linf_error

  # Start main loop (loop until final time step is reached)
  finalstep = false
  first_loop_iteration = true
  @timeit timer() "main loop" while !finalstep
    # Calculate time step size
    @timeit timer() "calc_dt" dt = calc_dt(solver, cfl)

    # Abort if time step size is NaN
    if isnan(dt)
      error("time step size `dt` is NaN")
    end

    # If the next iteration would push the simulation beyond the end time, set dt accordingly
    if time + dt > t_end
      dt = t_end - time
      finalstep = true
    end

    # Evolve solution by one time step
    timestep!(solver, time, dt)
    step += 1
    time += dt
    n_analysis_timesteps += 1

    # Check if we reached the maximum number of time steps
    if step == n_steps_max
      finalstep = true
    end

    # Check steady-state integration residual
    if solver.equations.name == "hyperbolicdiffusion"
      if maximum(abs.(solver.elements.u_t[1, :, :, :])) <= solver.equations.resid_tol
        println()
        println("-"^80)
        println("  Steady state tolerance of ",solver.equations.resid_tol," reached at time ",time)
        println("-"^80)
        println()
        finalstep = true
      end
    end

    # Analyze solution errors
    if analysis_interval > 0 && (step % analysis_interval == 0 || finalstep)
      # Calculate absolute and relative runtime
      runtime_absolute = (time_ns() - loop_start_time) / 10^9
      runtime_relative = ((time_ns() - analysis_start_time - output_time) / 10^9 /
                          (n_analysis_timesteps * ndofs(solver)))

      # Analyze solution
      l2_error, linf_error = @timeit timer() "analyze solution" analyze_solution(
          solver, mesh, time, dt, step, runtime_absolute, runtime_relative)

      # Reset time and counters
      analysis_start_time = time_ns()
      output_time = 0.0
      n_analysis_timesteps = 0
      if finalstep
        println("-"^80)
        println("Trixi simulation run finished.    Final time: $time    Time steps: $step")
        println("-"^80)
        println()
      end
    elseif alive_interval > 0 && step % alive_interval == 0
      runtime_absolute = (time_ns() - loop_start_time) / 10^9
      @printf("#t/s: %6d | dt: %.4e | Sim. time: %.4e | Run time: %.4e s\n",
              step, dt, time, runtime_absolute)
    end

    # Write solution file
    if solution_interval > 0 && (
        step % solution_interval == 0 || (finalstep && save_final_solution))
      output_start_time = time_ns()
      @timeit timer() "I/O" begin
        # Compute current AMR indicator values such that it can be written to
        # the solution file for the current number of elements
        if amr_interval > 0
          calc_amr_indicator(solver, mesh, time)
        end

        # If mesh has changed, write a new mesh file name
        if mesh.unsaved_changes
          mesh.current_filename = save_mesh_file(mesh, step)
          mesh.unsaved_changes = false
        end

        # Then write solution file
        save_solution_file(solver, mesh, time, dt, step)
      end
      output_time += time_ns() - output_start_time
    end

    # Write restart file
    if restart_interval > 0 && (
        step % restart_interval == 0 || (finalstep && save_final_restart))
      output_start_time = time_ns()
      @timeit timer() "I/O" begin
        # If mesh has changed, write a new mesh file
        if mesh.unsaved_changes
          mesh.current_filename = save_mesh_file(mesh, step)
          mesh.unsaved_changes = false
        end

        # Then write restart file
        save_restart_file(solver, mesh, time, dt, step)
      end
      output_time += time_ns() - output_start_time
    end

    # Perform adaptive mesh refinement
    if amr_interval > 0 && (step % amr_interval == 0) && !finalstep
      @timeit timer() "AMR" has_changed = adapt!(mesh, solver, time)

      # Store if mesh has changed to write changed mesh file before next restart/solution output
      if has_changed
        mesh.unsaved_changes = true
      end
    end

    # The following call ensures that when doing memory allocation
    # measurements, the memory allocations for JIT compilation are discarded
    # (since virtually all relevant methods have already been called by now)
    if first_loop_iteration
      clear_malloc_data()
      first_loop_iteration = false
    end
  end

  # Print timer information
  print_timer(timer(), title="trixi", allocations=true, linechars=:ascii, compact=false)
  println()

  # Return error norms for EOC calculation
  return l2_error, linf_error, equations.varnames_cons
end


"""
    convtest(parameters_file, iterations)

Run multiple Trixi simulations with the parameters in `parameters_file` and compute
the experimental order of convergence (EOC) in the ``L^2`` and ``L^\\infty`` norm.
The number of runs is specified by `iterations` and in each run the initial
refinement level will be increased by 1.
"""
function convtest(parameters_file, iterations)
  @assert(iterations > 1, "Number of iterations must be bigger than 1 for a convergence analysis")

  # Types of errors to be calcuated
  errors = Dict(:L2 => Float64[], :Linf => Float64[])

  # Declare variable to access variable names after for loop
  local variablenames

  # Run trixi and extract errors
  for i = 1:iterations
    println(string("Running convtest iteration ", i, "/", iterations))
    l2_error, linf_error, variablenames = run(parameters_file, refinement_level_increment = i - 1)

    # Collect errors as one vector to reshape later
    append!(errors[:L2], l2_error)
    append!(errors[:Linf], linf_error)
  end

  # Number of variables
  nvariables = length(variablenames)

  # Reshape errors to get a matrix where the i-th row represents the i-th iteration
  # and the j-th column represents the j-th variable
  errorsmatrix = Dict(kind => transpose(reshape(error, (nvariables, iterations))) for (kind, error) in errors)

  # Calculate EOCs where the columns represent the variables
  # As dx halves in every iteration the denominator needs to be log(1/2)
  eocs = Dict(kind => log.(error[2:end, :] ./ error[1:end-1, :]) ./ log(1 / 2) for (kind, error) in errorsmatrix)


  for (kind, error) in errorsmatrix
    println(kind)

    for v in variablenames
      @printf("%-20s", v)
    end
    println("")

    for k = 1:nvariables
      @printf("%-10s", "error")
      @printf("%-10s", "EOC")
    end
    println("")

    # Print errors for the first iteration
    for k = 1:nvariables
      @printf("%-10.2e", error[1, k])
      @printf("%-10s", "-")
    end
    println("")

    # For the following iterations print errors and EOCs
    for j = 2:iterations
      for k = 1:nvariables
        @printf("%-10.2e", error[j, k])
        @printf("%-10.2f", eocs[kind][j-1, k])
      end
      println("")
    end
    println("")

    # Print mean EOCs
    for k = 1:nvariables
      @printf("%-10s", "mean")
      @printf("%-10.2f", sum(eocs[kind][:, k]) ./ length(eocs[kind][:, k]))
    end
    println("")
    println("-"^80)
  end
end<|MERGE_RESOLUTION|>--- conflicted
+++ resolved
@@ -34,10 +34,7 @@
 [...]
 ```
 """
-<<<<<<< HEAD
 function run(parameters_file=nothing; verbose=false, args=nothing, refinement_level_increment=0)
-=======
-function run(parameters_file=nothing; verbose=false, args=nothing)
   # Separate initialization and execution into two functions such that Julia can specialize the code in `run_simulation` for the actual type of `solver` and `mesh`
   mesh, solver, time_parameters = init_simulation(parameters_file, verbose=verbose, args=args)
   run_simulation(mesh, solver, time_parameters)
@@ -45,7 +42,6 @@
 
 
 function init_simulation(parameters_file; verbose=false, args=nothing)
->>>>>>> d270ed5a
   # Reset timer
   reset_timer!(timer())
 
